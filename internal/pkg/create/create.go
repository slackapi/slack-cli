// Copyright 2022-2025 Salesforce, Inc.
//
// Licensed under the Apache License, Version 2.0 (the "License");
// you may not use this file except in compliance with the License.
// You may obtain a copy of the License at
//
//     http://www.apache.org/licenses/LICENSE-2.0
//
// Unless required by applicable law or agreed to in writing, software
// distributed under the License is distributed on an "AS IS" BASIS,
// WITHOUT WARRANTIES OR CONDITIONS OF ANY KIND, either express or implied.
// See the License for the specific language governing permissions and
// limitations under the License.

package create

import (
	"context"
	"fmt"
	"io"
	"math/rand"
	"net/http"
	"os"
	"os/exec"
	"path/filepath"
	"strings"
	"time"

	"github.com/go-git/go-git/v5"
	"github.com/go-git/go-git/v5/plumbing"
	"github.com/opentracing/opentracing-go"
	"github.com/slackapi/slack-cli/cmd/doctor"
	"github.com/slackapi/slack-cli/internal/app"
	"github.com/slackapi/slack-cli/internal/archiveutil"
	"github.com/slackapi/slack-cli/internal/config"
	"github.com/slackapi/slack-cli/internal/deputil"
	"github.com/slackapi/slack-cli/internal/experiment"
	"github.com/slackapi/slack-cli/internal/goutils"
	"github.com/slackapi/slack-cli/internal/logger"
	"github.com/slackapi/slack-cli/internal/shared"
	"github.com/slackapi/slack-cli/internal/slackerror"
	"github.com/slackapi/slack-cli/internal/slacktrace"
	"github.com/slackapi/slack-cli/internal/style"
	"github.com/spf13/afero"
)

// CreateArgs are the arguments passed into the Create function
type CreateArgs struct {
	AppName   string
	Template  Template
	GitBranch string
}

// Create will create a new Slack app on the file system and app manifest on the Slack API.
func Create(ctx context.Context, clients *shared.ClientFactory, log *logger.Logger, createArgs CreateArgs) (appDirPath string, err error) {
	span, ctx := opentracing.StartSpanFromContext(ctx, "cmd.create")
	defer span.Finish()

	// Get the current directory to use as the base for the project
	workingDirPath, err := os.Getwd()
	if err != nil {
		return "", slackerror.Wrap(err, slackerror.ErrAppDirectoryAccess)
	}

	// Get the app selection and accompanying app directory name (this may change when we find the unique directory name)
	appDirName, err := getAppDirName(createArgs.AppName)
	if err != nil {
		return "", slackerror.Wrap(err, slackerror.ErrAppDirectoryAccess)
	}

	// Get the project's full directory path
	projectDirPath := ""
	if filepath.IsLocal(appDirName) {
		projectDirPath = filepath.Join(workingDirPath, appDirName)
		projectDirPath, err = getAvailableDir(ctx, projectDirPath)
		if err != nil {
			return "", slackerror.Wrap(err, slackerror.ErrAppDirectoryAccess)
		}
		appDirPath, err = filepath.Rel(workingDirPath, projectDirPath)
		if err != nil {
			return "", slackerror.Wrap(err, slackerror.ErrAppDirectoryAccess)
		}
	} else {
		projectDirPath = filepath.Join(appDirName)
		projectDirPath, err = getAvailableDir(ctx, projectDirPath)
		if err != nil {
			return "", slackerror.Wrap(err, slackerror.ErrAppDirectoryAccess)
		}
		appDirPath, err = filepath.Abs(projectDirPath)
		if err != nil {
			return "", slackerror.Wrap(err, slackerror.ErrAppDirectoryAccess)
		}
	}

	// Update the app's directory name now that the unique directory is created
	appDirName = filepath.Base(projectDirPath)

	// Print a bunch of information about the progress of the command to traces
	// and debugs and the standard output here
	clients.IO.PrintTrace(ctx, slacktrace.CreateStart)
	clients.IO.PrintTrace(ctx, slacktrace.CreateProjectPath, projectDirPath)
	clients.IO.PrintDebug(ctx, fmt.Sprintf("creating a new project called '%s'", appDirName))
	clients.IO.PrintDebug(ctx, fmt.Sprintf("cloning project from template '%s'", createArgs.Template.path))
	if createArgs.GitBranch != "" {
		clients.IO.PrintDebug(ctx, fmt.Sprintf("cloning project from branch '%s'", createArgs.GitBranch))
	}
	clients.IO.PrintDebug(ctx, fmt.Sprintf("writing project to path '%s'", projectDirPath))
	projectDetails := []string{
		fmt.Sprintf("Cloning template %s", style.Highlight(createArgs.Template.GetTemplatePath())),
	}
	projectPathF := style.HomePath(projectDirPath)
	projectDetails = append(
		projectDetails,
		fmt.Sprintf("To path %s", style.Highlight(projectPathF)),
	)
	clients.IO.PrintInfo(ctx, false, "\n%s", style.Sectionf(style.TextSection{
		Emoji:     "open_file_folder",
		Text:      "Created a new Slack project",
		Secondary: projectDetails,
	}))

	// Create the project from a templateURL
	if err := createApp(ctx, projectDirPath, createArgs.Template, createArgs.GitBranch, log, clients.Fs); err != nil {
		return "", slackerror.Wrap(err, slackerror.ErrAppCreate)
	}

	// Change into the project directory to configure defaults and dependencies
	// then return to the starting directory
	if err = os.Chdir(projectDirPath); err != nil {
		return "", slackerror.Wrap(err, slackerror.ErrAppDirectoryAccess)
	}
	defer func() {
		_ = os.Chdir(workingDirPath)
	}()

	// Update default project files' app name, bot name, etc
	if err := app.UpdateDefaultProjectFiles(clients.Fs, projectDirPath, appDirName); err != nil {
		return "", slackerror.Wrap(err, slackerror.ErrProjectFileUpdate)
	}

	// Install project dependencies to add CLI support and cache dev dependencies.
	// CLI created projects always default to config.ManifestSourceLocal.
	InstallProjectDependencies(ctx, clients, projectDirPath, config.ManifestSourceLocal)
	clients.IO.PrintTrace(ctx, slacktrace.CreateDependenciesSuccess)

	// Notify listeners that app directory is created
	log.Log("info", "on_app_create_completion")

	return appDirPath, nil
}

// generateRandomAppName will create a random app name based on two words and a number
func generateRandomAppName() string {
	rand.New(rand.NewSource(time.Now().UnixNano()))
	var firstRandomNum = rand.Intn(len(adjectives))
	var secondRandomNum = rand.Intn(len(animals))
	var randomName = fmt.Sprintf("%s-%s-%d", adjectives[firstRandomNum], animals[secondRandomNum], rand.Intn(1000))
	return randomName
}

// getAppDirName will validate and return the app's directory name
func getAppDirName(appName string) (string, error) {
	if len(appName) <= 0 {
		return generateRandomAppName(), nil
	}

	// trim whitespace
	appName = strings.ReplaceAll(appName, " ", "")

	// name cannot be a reserved word
	if goutils.Contains(reserved, appName, false) {
		return "", fmt.Errorf("the app name you entered is reserved")
	}
	return appName, nil
}

// getAvailableDir will return a unique directory path.
// If dirPath already exists, then a unique numbered path will be appended to the path.
func getAvailableDir(ctx context.Context, dirPath string) (string, error) {
	var span, _ = opentracing.StartSpanFromContext(ctx, "getAvailableDirectory")
	defer span.Finish()

	// Verify that the parent directory path exists (we will not create missing directories)
	if exists, err := parentDirExists(dirPath); err != nil {
		return "", err
	} else if !exists {
		return "", slackerror.New(slackerror.ErrAppDirectoryAccess)
	}

	// If the directory does not exist, then it is available
	if _, err := os.Stat(dirPath); os.IsNotExist(err) {
		return dirPath, nil
	}

	// Attempt to find a unique directory name by adding a number to the end starting at 1
	for i := 1; i < 100; i++ {
		var uniqueDirPath = fmt.Sprintf("%s-%d", dirPath, i)
		if _, err := os.Stat(uniqueDirPath); os.IsNotExist(err) {
			return uniqueDirPath, nil
		}
	}

	return "", slackerror.New("directory already exists and failed to create a unique directory")
}

// parentDirExists will check if the parent directory of dirPath exists
func parentDirExists(dirPath string) (bool, error) {
	parentDirPath := filepath.Dir(dirPath)
	if _, err := os.Stat(parentDirPath); os.IsNotExist(err) {
		return false, err
	}
	return true, nil
}

// createApp will create the app directory using the default app template or a specified template URL.
func createApp(ctx context.Context, dirPath string, template Template, gitBranch string, log *logger.Logger, fs afero.Fs) error {
	log.Data["templatePath"] = template.path
	log.Data["isGit"] = template.isGit
	log.Data["gitBranch"] = gitBranch
	log.Data["isSample"] = template.IsSample()

	// Notify listeners
	log.Log("info", "on_app_create_template")

	if template.isGit {
		doctorSection, err := doctor.CheckGit(ctx)
		if doctorSection.HasError() || err != nil {
			zipFileURL := generateGitZipFileURL(template.path, gitBranch)
			if zipFileURL == "" {
				return slackerror.New(slackerror.ErrGitZipDownload)
			}
			resp, err := http.Get(zipFileURL)
			if err != nil {
				return slackerror.New(slackerror.ErrGitZipDownload)
			}

			defer resp.Body.Close()

			zipFile := dirPath + ".zip"
			out, err := os.Create(zipFile)
			if err != nil {
				return slackerror.Wrap(err, "error copying remote template")
			}
			defer out.Close()

			_, err = io.Copy(out, resp.Body)
			if err != nil {
				return slackerror.Wrap(err, "error copying remote template")
			}

			_, err = archiveutil.Unzip(zipFile, dirPath)
			if err != nil {
				err = slackerror.Wrapf(err, "failed to extract the remote template archive")
				return slackerror.Wrapf(err, slackerror.ErrGitZipDownload)
			}

			entries, _ := os.ReadDir(dirPath)
			tmpFolder := filepath.Join(dirPath, entries[0].Name())

			copyDirectoryOpts := goutils.CopyDirectoryOpts{
				Src: tmpFolder,
				Dst: dirPath,
			}
			if err := goutils.CopyDirectory(copyDirectoryOpts); err != nil {
				return slackerror.Wrap(err, "error copying remote template")
			}
			_ = fs.RemoveAll(tmpFolder)
			err = os.Remove(zipFile)
			if err != nil {
				err = slackerror.Wrapf(err, "failed to remove the remote template archive")
				return slackerror.Wrapf(err, slackerror.ErrGitZipDownload)
			}

		} else {
			// Use go-git to clone repo
			cloneOptions := git.CloneOptions{
				URL:   template.path,
				Depth: 1,
			}
			// Set ReferenceName to be the branch
			if gitBranch != "" {
				cloneOptions = git.CloneOptions{
					URL:           template.path,
					ReferenceName: plumbing.NewBranchReferenceName(gitBranch),
					Depth:         1,
				}
			}
			_, err := git.PlainClone(dirPath, false, &cloneOptions)
			if err != nil {
				if err.Error() == "authentication required" {
					gitArgs := createGitArgs(template.path, dirPath, gitBranch)
					gitCloneCommand := exec.Command("git", gitArgs...)
					if output, err := gitCloneCommand.CombinedOutput(); err != nil {
						errMsg := fmt.Sprintf(
							"%s\n%s\n\n%s",
							"The following output was printed during the clone command",
							fmt.Sprintf("%s %s", "git", strings.Join(gitArgs, " ")),
							strings.TrimSpace(string(output)),
						)
						return slackerror.New(slackerror.ErrGitClone).
							WithMessage("An error occurred while cloning the repository").
							WithDetails(slackerror.ErrorDetails{
								slackerror.ErrorDetail{
									Message: errMsg,
								},
							})
					}
				} else {
					return slackerror.New(slackerror.ErrGitClone)
				}
			}
		}
		// Remove .github folder if it's a sample app
		if template.IsSample() {
			_ = fs.RemoveAll(filepath.Join(dirPath, ".github"))
		}

	} else if template.isLocal {
		// Copy the local directory template
		//
		// Existing history is ignored when starting on a new app from a template.
		// Vendored dependencies are skipped since these can error from symlinks.
		copyDirectoryOpts := goutils.CopyDirectoryOpts{
			Src:               template.path,
			Dst:               dirPath,
			IgnoreDirectories: []string{".git", ".venv", "node_modules"},
			IgnoreFiles:       []string{".DS_Store"},
		}
		if err := goutils.CopyDirectory(copyDirectoryOpts); err != nil {
			return slackerror.Wrap(err, "error copying local template")
		}
	}

	// Clean the new project by removing unnecessary files, such as a .git directory
	// TODO - what other files should we remove? Keeping `.gitignore` is important for the project integrity
	err := fs.RemoveAll(filepath.Join(dirPath, ".git"))
	if err != nil {
		return slackerror.Wrap(err, "Error removing .git directory from project")
	}

	return nil
}

// InstallProjectDependencies installs the project runtime dependencies or
// continues with next steps if that fails. You can specify the manifestSource
// for the project configuration file (default: ManifestSourceLocal)
func InstallProjectDependencies(
	ctx context.Context,
	clients *shared.ClientFactory,
	projectDirPath string,
	manifestSource config.ManifestSource,
) []string {
	var outputs []string

	// Start the spinner
	spinnerText := fmt.Sprintf(
		"Installing project dependencies %s",
		style.Secondary("(this may take a few seconds)"),
	)
	spinner := style.NewSpinner(clients.IO.WriteErr())
	spinner.Update(spinnerText, "").Start()

	// Stop the spinner when the function returns
	defer func() {
		spinnerText = style.Sectionf(style.TextSection{
			Text:      "Installed project dependencies",
			Secondary: outputs,
		})
		spinner.Update(spinnerText, "package").Stop()
	}()

	// Initialize the project runtime
	if err := clients.InitRuntime(ctx, projectDirPath); err != nil {
		clients.IO.PrintDebug(ctx, "Error detecting the runtime of the project: %s", err)
	} else {
		clients.IO.PrintDebug(ctx, fmt.Sprintf("Detected a project using %s", style.Highlight(clients.Runtime.Name())))
	}

	// Create a .slack directory
	dotSlackDirPath, err := config.CreateProjectConfigDir(ctx, clients.Fs, projectDirPath)
	dotSlackDirPathRel, _ := filepath.Rel(filepath.Dir(projectDirPath), dotSlackDirPath)
	dotSlackDirPathRelStyled := style.Highlight(dotSlackDirPathRel)

	switch {
	case os.IsExist(err):
		outputs = append(outputs, fmt.Sprintf("Found %s", dotSlackDirPathRelStyled))
	case err != nil:
		outputs = append(outputs, fmt.Sprintf("Error adding the directory %s: %s", dotSlackDirPathRel, err))
	default:
		outputs = append(outputs, fmt.Sprintf("Added %s", dotSlackDirPathRelStyled))
	}

	// Create .slack/.gitignore file
	if clients.Config.WithExperimentOn(experiment.BoltFrameworks) {
		gitignoreFilePath, err := config.CreateProjectConfigDirDotGitIgnoreFile(clients.Fs, projectDirPath)
		dotSlackDirPathRel, _ := filepath.Rel(filepath.Dir(projectDirPath), gitignoreFilePath)
		dotSlackDirPathRelStyled := style.Highlight(dotSlackDirPathRel)

		switch {
		case os.IsExist(err):
			outputs = append(outputs, fmt.Sprintf("Found %s", dotSlackDirPathRelStyled))
		case err != nil:
			outputs = append(outputs, fmt.Sprintf("Error adding the file %s: %s", dotSlackDirPathRel, err))
		default:
			outputs = append(outputs, fmt.Sprintf("Added %s", dotSlackDirPathRelStyled))
		}
	}

	// Create .slack/config.json file
	if clients.Config.WithExperimentOn(experiment.BoltFrameworks) {
		configJSONFilePath, err := config.CreateProjectConfigJSONFile(clients.Fs, projectDirPath)
		configJSONFilePathRel, _ := filepath.Rel(filepath.Dir(projectDirPath), configJSONFilePath)
		configJSONFilePathRelStyled := style.Highlight(configJSONFilePathRel)

		switch {
		case os.IsExist(err):
			outputs = append(outputs, fmt.Sprintf("Found %s", configJSONFilePathRelStyled))
		case err != nil:
			outputs = append(outputs, fmt.Sprintf("Error adding the file %s: %s", configJSONFilePathRel, err))
		default:
			outputs = append(outputs, fmt.Sprintf("Added %s", configJSONFilePathRelStyled))
		}
	}

	// Create .slack/hooks.json file
	if clients.Config.WithExperimentOn(experiment.BoltFrameworks) {
		var hooksJSONTemplate = []byte("{}")
		if clients.Runtime != nil {
			hooksJSONTemplate = clients.Runtime.HooksJSONTemplate()
		}

		hooksJSONFilePath, err := config.CreateProjectHooksJSONFile(clients.Fs, projectDirPath, hooksJSONTemplate)
		hooksJSONFilePathRel, _ := filepath.Rel(filepath.Dir(projectDirPath), hooksJSONFilePath)
		hooksJSONFilePathRelStyled := style.Highlight(hooksJSONFilePathRel)

		switch {
		case os.IsExist(err):
			outputs = append(outputs, fmt.Sprintf("Found %s", hooksJSONFilePathRelStyled))
		case err != nil:
			outputs = append(outputs, fmt.Sprintf("Error adding the file %s: %s", hooksJSONFilePathRel, err))
		default:
			outputs = append(outputs, fmt.Sprintf("Added %s", hooksJSONFilePathRelStyled))
		}
	}

	// Set "project_id" in .slack/config.json
	if projectID, err := clients.Config.ProjectConfig.InitProjectID(ctx, true); err != nil {
		clients.IO.PrintDebug(ctx, "Error initializing a project_id: %s", err)
	} else {
		// Used by Logstash
		clients.Config.ProjectID = projectID

		// Used by OpenTracing
		if span := opentracing.SpanFromContext(ctx); span != nil {
			span.SetTag("project_id", clients.Config.ProjectID)
			ctx = opentracing.ContextWithSpan(ctx, span)
		}
	}

	// Default manifest source to ManifestSourceLocal
	if !manifestSource.Exists() {
		manifestSource = config.ManifestSourceLocal
	}

	// When the BoltInstall experiment is enabled, set non-ROSI projects to ManifestSourceRemote.
	if clients.Config.WithExperimentOn(experiment.BoltInstall) {
		// TODO: should check if Slack hosted project, but the SDKConfig has not been initialized yet.
		isDenoProject := strings.Contains(strings.ToLower(clients.Runtime.Name()), "deno")
		if !isDenoProject {
			manifestSource = config.ManifestSourceRemote
		}
	}

	// Set "manifest.source" in .slack/config.json
	if err := clients.Config.ProjectConfig.SetManifestSource(ctx, manifestSource); err != nil {
		clients.IO.PrintDebug(ctx, "Error setting manifest source in project-level config: %s", err)
	} else {
		configJSONFilename := config.ProjectConfigJSONFilename
		manifestSourceStyled := style.Highlight(manifestSource.Human())

		outputs = append(outputs, fmt.Sprintf(
			"Updated %s manifest source to %s",
			configJSONFilename,
			manifestSourceStyled,
		))
	}

	// Install the runtime's dependencies
	if clients.Runtime == nil {
		return outputs
	}

	output, err := clients.Runtime.InstallProjectDependencies(ctx, projectDirPath, clients.HookExecutor, clients.IO, clients.Fs, clients.Os)
	if err != nil {
		clients.IO.PrintDebug(ctx, "error installing project dependencies: %s", err)

		// Output raw installation message
		if len(strings.TrimSpace(output)) > 0 {
			outputs = append(outputs, output)
			outputs = append(outputs, " ")
		}

		// Output error returned
		if len(err.Error()) > 0 {
			outputs = append(outputs,
				"Error: "+style.Highlight(err.Error()),
				" ",
			)
		}

		// Output suggested next steps
		outputs = append(outputs, style.Darken("Manually install project dependencies before proceeding with development"))
	} else {
		// Output raw installation message
		if len(strings.TrimSpace(output)) > 0 {
			outputs = append(outputs, strings.TrimSpace(output))
		}
	}

	return outputs
}

// generateGitZipFileURL will return template's GitHub zip file download link
// In the future, this function can be extended to support other Git hosts, such as GitLab.
// TODO, @cchensh, we should get prepared for other non-Git hosts and refactor the create pkg
<<<<<<< HEAD
func generateGitZipFileUrl(templateURL string, gitBranch string) string {
	zipUrl := strings.ReplaceAll(templateURL, ".git", "") + "/archive/refs/heads/"
=======
func generateGitZipFileURL(templateURL string, gitBranch string) string {
	zipURL := strings.Replace(templateURL, ".git", "", -1) + "/archive/refs/heads/"
>>>>>>> 75526177

	if gitBranch == "" {
		mainURL := zipURL + "main.zip"
		masterURL := zipURL + "master.zip"
		zipURL = deputil.URLChecker(mainURL)
		if zipURL == "" {
			zipURL = deputil.URLChecker(masterURL)
		}
	} else {
		zipURL = zipURL + gitBranch + ".zip"
	}
	return zipURL
}

func createGitArgs(templatePath string, dirPath string, gitBranch string) []string {
	gitArgs := []string{"clone", "--depth=1", templatePath, dirPath}
	gitBranch = strings.Trim(gitBranch, " ")

	// GitBranchFlag
	if gitBranch != "" {
		gitArgs = append(gitArgs, "--branch", gitBranch)
	}

	return gitArgs
}<|MERGE_RESOLUTION|>--- conflicted
+++ resolved
@@ -523,13 +523,8 @@
 // generateGitZipFileURL will return template's GitHub zip file download link
 // In the future, this function can be extended to support other Git hosts, such as GitLab.
 // TODO, @cchensh, we should get prepared for other non-Git hosts and refactor the create pkg
-<<<<<<< HEAD
-func generateGitZipFileUrl(templateURL string, gitBranch string) string {
-	zipUrl := strings.ReplaceAll(templateURL, ".git", "") + "/archive/refs/heads/"
-=======
 func generateGitZipFileURL(templateURL string, gitBranch string) string {
-	zipURL := strings.Replace(templateURL, ".git", "", -1) + "/archive/refs/heads/"
->>>>>>> 75526177
+	zipURL := strings.ReplaceAll(templateURL, ".git", "") + "/archive/refs/heads/"
 
 	if gitBranch == "" {
 		mainURL := zipURL + "main.zip"
