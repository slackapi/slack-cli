// Copyright 2022-2025 Salesforce, Inc.
//
// Licensed under the Apache License, Version 2.0 (the "License");
// you may not use this file except in compliance with the License.
// You may obtain a copy of the License at
//
//     http://www.apache.org/licenses/LICENSE-2.0
//
// Unless required by applicable law or agreed to in writing, software
// distributed under the License is distributed on an "AS IS" BASIS,
// WITHOUT WARRANTIES OR CONDITIONS OF ANY KIND, either express or implied.
// See the License for the specific language governing permissions and
// limitations under the License.

package create

import (
	"context"
	"fmt"
	"io"
	"math/rand"
	"net/http"
	"os"
	"os/exec"
	"path/filepath"
	"strings"
	"time"

	"github.com/go-git/go-git/v5"
	"github.com/go-git/go-git/v5/plumbing"
	"github.com/opentracing/opentracing-go"
	"github.com/slackapi/slack-cli/cmd/doctor"
	"github.com/slackapi/slack-cli/internal/app"
	"github.com/slackapi/slack-cli/internal/archiveutil"
	"github.com/slackapi/slack-cli/internal/cmdutil"
	"github.com/slackapi/slack-cli/internal/config"
	"github.com/slackapi/slack-cli/internal/deputil"
	"github.com/slackapi/slack-cli/internal/experiment"
	"github.com/slackapi/slack-cli/internal/goutils"
	"github.com/slackapi/slack-cli/internal/logger"
	"github.com/slackapi/slack-cli/internal/shared"
	"github.com/slackapi/slack-cli/internal/slackerror"
	"github.com/slackapi/slack-cli/internal/slacktrace"
	"github.com/slackapi/slack-cli/internal/style"
	"github.com/spf13/afero"
)

// CreateArgs are the arguments passed into the Create function
type CreateArgs struct {
	AppName   string
	Template  Template
	GitBranch string
}

// Create will create a new Slack app on the file system and app manifest on the Slack API.
func Create(ctx context.Context, clients *shared.ClientFactory, log *logger.Logger, createArgs CreateArgs) (appDirPath string, err error) {
	span, ctx := opentracing.StartSpanFromContext(ctx, "cmd.create")
	defer span.Finish()

	// Get the current directory to use as the base for the project
	workingDirPath, err := os.Getwd()
	if err != nil {
		return "", slackerror.Wrap(err, slackerror.ErrAppDirectoryAccess)
	}

	// Get the app selection and accompanying app directory name (this may change when we find the unique directory name)
	appDirName, err := getAppDirName(createArgs.AppName)
	if err != nil {
		return "", slackerror.Wrap(err, slackerror.ErrAppDirectoryAccess)
	}

	// Get the project's full directory path
	projectDirPath := ""
	if filepath.IsLocal(appDirName) {
		projectDirPath = filepath.Join(workingDirPath, appDirName)
		projectDirPath, err = getAvailableDir(ctx, projectDirPath)
		if err != nil {
			return "", slackerror.Wrap(err, slackerror.ErrAppDirectoryAccess)
		}
		appDirPath, err = filepath.Rel(workingDirPath, projectDirPath)
		if err != nil {
			return "", slackerror.Wrap(err, slackerror.ErrAppDirectoryAccess)
		}
	} else {
		projectDirPath = filepath.Join(appDirName)
		projectDirPath, err = getAvailableDir(ctx, projectDirPath)
		if err != nil {
			return "", slackerror.Wrap(err, slackerror.ErrAppDirectoryAccess)
		}
		appDirPath, err = filepath.Abs(projectDirPath)
		if err != nil {
			return "", slackerror.Wrap(err, slackerror.ErrAppDirectoryAccess)
		}
	}

	// Update the app's directory name now that the unique directory is created
	appDirName = filepath.Base(projectDirPath)

	// Print a bunch of information about the progress of the command to traces
	// and debugs and the standard output here
	clients.IO.PrintTrace(ctx, slacktrace.CreateStart)
	clients.IO.PrintTrace(ctx, slacktrace.CreateProjectPath, projectDirPath)
	clients.IO.PrintDebug(ctx, fmt.Sprintf("creating a new project called '%s'", appDirName))
	clients.IO.PrintDebug(ctx, fmt.Sprintf("cloning project from template '%s'", createArgs.Template.path))
	if createArgs.GitBranch != "" {
		clients.IO.PrintDebug(ctx, fmt.Sprintf("cloning project from branch '%s'", createArgs.GitBranch))
	}
	clients.IO.PrintDebug(ctx, fmt.Sprintf("writing project to path '%s'", projectDirPath))
	projectDetails := []string{
		fmt.Sprintf("Cloning template %s", style.Highlight(createArgs.Template.GetTemplatePath())),
	}
	projectPathF := style.HomePath(projectDirPath)
	projectDetails = append(
		projectDetails,
		fmt.Sprintf("To path %s", style.Highlight(projectPathF)),
	)
	clients.IO.PrintInfo(ctx, false, "\n%s", style.Sectionf(style.TextSection{
		Emoji:     "open_file_folder",
		Text:      "Created a new Slack project",
		Secondary: projectDetails,
	}))

	// Create the project from a templateURL
	if err := createApp(ctx, projectDirPath, createArgs.Template, createArgs.GitBranch, log, clients.Fs); err != nil {
		return "", slackerror.Wrap(err, slackerror.ErrAppCreate)
	}

	// Change into the project directory to configure defaults and dependencies
	// then return to the starting directory
	if err = os.Chdir(projectDirPath); err != nil {
		return "", slackerror.Wrap(err, slackerror.ErrAppDirectoryAccess)
	}
	defer func() {
		_ = os.Chdir(workingDirPath)
	}()

	// Update default project files' app name, bot name, etc
	if err := app.UpdateDefaultProjectFiles(clients.Fs, projectDirPath, appDirName); err != nil {
		return "", slackerror.Wrap(err, slackerror.ErrProjectFileUpdate)
	}

	// Install project dependencies to add CLI support and cache dev dependencies.
	// CLI created projects always default to config.ManifestSourceLocal.
	InstallProjectDependencies(ctx, clients, projectDirPath, config.ManifestSourceLocal)
	clients.IO.PrintTrace(ctx, slacktrace.CreateDependenciesSuccess)

	// Notify listeners that app directory is created
	log.Log("info", "on_app_create_completion")

	return appDirPath, nil
}

// generateRandomAppName will create a random app name based on two words and a number
func generateRandomAppName() string {
	rand.New(rand.NewSource(time.Now().UnixNano()))
	var firstRandomNum = rand.Intn(len(adjectives))
	var secondRandomNum = rand.Intn(len(animals))
	var randomName = fmt.Sprintf("%s-%s-%d", adjectives[firstRandomNum], animals[secondRandomNum], rand.Intn(1000))
	return randomName
}

// getAppDirName will validate and return the app's directory name
func getAppDirName(appName string) (string, error) {
	if len(appName) <= 0 {
		return generateRandomAppName(), nil
	}

	// trim whitespace
	appName = strings.ReplaceAll(appName, " ", "")

	// name cannot be a reserved word
	if goutils.Contains(reserved, appName, false) {
		return "", fmt.Errorf("the app name you entered is reserved")
	}
	return appName, nil
}

// getAvailableDir will return a unique directory path.
// If dirPath already exists, then a unique numbered path will be appended to the path.
func getAvailableDir(ctx context.Context, dirPath string) (string, error) {
	var span, _ = opentracing.StartSpanFromContext(ctx, "getAvailableDirectory")
	defer span.Finish()

	// Verify that the parent directory path exists (we will not create missing directories)
	if exists, err := parentDirExists(dirPath); err != nil {
		return "", err
	} else if !exists {
		return "", slackerror.New(slackerror.ErrAppDirectoryAccess)
	}

	// If the directory does not exist, then it is available
	if _, err := os.Stat(dirPath); os.IsNotExist(err) {
		return dirPath, nil
	}

	// Attempt to find a unique directory name by adding a number to the end starting at 1
	for i := 1; i < 100; i++ {
		var uniqueDirPath = fmt.Sprintf("%s-%d", dirPath, i)
		if _, err := os.Stat(uniqueDirPath); os.IsNotExist(err) {
			return uniqueDirPath, nil
		}
	}

	return "", slackerror.New("directory already exists and failed to create a unique directory")
}

// parentDirExists will check if the parent directory of dirPath exists
func parentDirExists(dirPath string) (bool, error) {
	parentDirPath := filepath.Dir(dirPath)
	if _, err := os.Stat(parentDirPath); os.IsNotExist(err) {
		return false, err
	}
	return true, nil
}

// createApp will create the app directory using the default app template or a specified template URL.
func createApp(ctx context.Context, dirPath string, template Template, gitBranch string, log *logger.Logger, fs afero.Fs) error {
	log.Data["templatePath"] = template.path
	log.Data["isGit"] = template.isGit
	log.Data["gitBranch"] = gitBranch
	log.Data["isSample"] = template.IsSample()

	// Notify listeners
	log.Log("info", "on_app_create_template")

	if template.isGit {
		doctorSection, err := doctor.CheckGit(ctx)
		if doctorSection.HasError() || err != nil {
			zipFileURL := generateGitZipFileURL(template.path, gitBranch)
			if zipFileURL == "" {
				return slackerror.New(slackerror.ErrGitZipDownload)
			}
			resp, err := http.Get(zipFileURL)
			if err != nil {
				return slackerror.New(slackerror.ErrGitZipDownload)
			}

			defer resp.Body.Close()

			zipFile := dirPath + ".zip"
			out, err := os.Create(zipFile)
			if err != nil {
				return slackerror.Wrap(err, "error copying remote template")
			}
			defer out.Close()

			_, err = io.Copy(out, resp.Body)
			if err != nil {
				return slackerror.Wrap(err, "error copying remote template")
			}

			_, err = archiveutil.Unzip(zipFile, dirPath)
			if err != nil {
				err = slackerror.Wrapf(err, "failed to extract the remote template archive")
				return slackerror.Wrapf(err, slackerror.ErrGitZipDownload)
			}

			entries, _ := os.ReadDir(dirPath)
			tmpFolder := filepath.Join(dirPath, entries[0].Name())

			copyDirectoryOpts := goutils.CopyDirectoryOpts{
				Src: tmpFolder,
				Dst: dirPath,
			}
			if err := goutils.CopyDirectory(copyDirectoryOpts); err != nil {
				return slackerror.Wrap(err, "error copying remote template")
			}
			_ = fs.RemoveAll(tmpFolder)
			err = os.Remove(zipFile)
			if err != nil {
				err = slackerror.Wrapf(err, "failed to remove the remote template archive")
				return slackerror.Wrapf(err, slackerror.ErrGitZipDownload)
			}

		} else {
			// Use go-git to clone repo
			cloneOptions := git.CloneOptions{
				URL:   template.path,
				Depth: 1,
			}
			// Set ReferenceName to be the branch
			if gitBranch != "" {
				cloneOptions = git.CloneOptions{
					URL:           template.path,
					ReferenceName: plumbing.NewBranchReferenceName(gitBranch),
					Depth:         1,
				}
			}
			_, err := git.PlainClone(dirPath, false, &cloneOptions)
			if err != nil {
				if err.Error() == "authentication required" {
					gitArgs := createGitArgs(template.path, dirPath, gitBranch)
					gitCloneCommand := exec.Command("git", gitArgs...)
					if output, err := gitCloneCommand.CombinedOutput(); err != nil {
						errMsg := fmt.Sprintf(
							"%s\n%s\n\n%s",
							"The following output was printed during the clone command",
							fmt.Sprintf("%s %s", "git", strings.Join(gitArgs, " ")),
							strings.TrimSpace(string(output)),
						)
						return slackerror.New(slackerror.ErrGitClone).
							WithMessage("An error occurred while cloning the repository").
							WithDetails(slackerror.ErrorDetails{
								slackerror.ErrorDetail{
									Message: errMsg,
								},
							})
					}
				} else {
					return slackerror.New(slackerror.ErrGitClone)
				}
			}
		}
		// Remove .github folder if it's a sample app
		if template.IsSample() {
			_ = fs.RemoveAll(filepath.Join(dirPath, ".github"))
		}

	} else if template.isLocal {
		// Copy the local directory template
		//
		// Existing history is ignored when starting on a new app from a template.
		// Vendored dependencies are skipped since these can error from symlinks.
		copyDirectoryOpts := goutils.CopyDirectoryOpts{
			Src:               template.path,
			Dst:               dirPath,
			IgnoreDirectories: []string{".git", ".venv", "node_modules"},
			IgnoreFiles:       []string{".DS_Store"},
		}
		if err := goutils.CopyDirectory(copyDirectoryOpts); err != nil {
			return slackerror.Wrap(err, "error copying local template")
		}
	}

	// Clean the new project by removing unnecessary files, such as a .git directory
	// TODO - what other files should we remove? Keeping `.gitignore` is important for the project integrity
	err := fs.RemoveAll(filepath.Join(dirPath, ".git"))
	if err != nil {
		return slackerror.Wrap(err, "Error removing .git directory from project")
	}

	return nil
}

// InstallProjectDependencies installs the project runtime dependencies or
// continues with next steps if that fails. You can specify the manifestSource
// for the project configuration file (default: ManifestSourceLocal)
func InstallProjectDependencies(
	ctx context.Context,
	clients *shared.ClientFactory,
	projectDirPath string,
	manifestSource config.ManifestSource,
) []string {
	var outputs []string

	// Start the spinner
	spinnerText := fmt.Sprintf(
		"Installing project dependencies %s",
		style.Secondary("(this may take a few seconds)"),
	)
	spinner := style.NewSpinner(clients.IO.WriteErr())
	spinner.Update(spinnerText, "").Start()

	// Stop the spinner when the function returns
	defer func() {
		spinnerText = style.Sectionf(style.TextSection{
			Text:      "Installed project dependencies",
			Secondary: outputs,
		})
		spinner.Update(spinnerText, "package").Stop()
	}()

	// Initialize the project runtime
	if err := clients.InitRuntime(ctx, projectDirPath); err != nil {
		clients.IO.PrintDebug(ctx, "Error detecting the runtime of the project: %s", err)
	} else {
		clients.IO.PrintDebug(ctx, fmt.Sprintf("Detected a project using %s", style.Highlight(clients.Runtime.Name())))
	}

	// Create a .slack directory
	dotSlackDirPath, err := config.CreateProjectConfigDir(ctx, clients.Fs, projectDirPath)
	dotSlackDirPathRel, _ := filepath.Rel(filepath.Dir(projectDirPath), dotSlackDirPath)
	dotSlackDirPathRelStyled := style.Highlight(dotSlackDirPathRel)

	switch {
	case os.IsExist(err):
		outputs = append(outputs, fmt.Sprintf("Found %s", dotSlackDirPathRelStyled))
	case err != nil:
		outputs = append(outputs, fmt.Sprintf("Error adding the directory %s: %s", dotSlackDirPathRel, err))
	default:
		outputs = append(outputs, fmt.Sprintf("Added %s", dotSlackDirPathRelStyled))
	}

	// Create .slack/.gitignore file
	if clients.Config.WithExperimentOn(experiment.BoltFrameworks) {
		gitignoreFilePath, err := config.CreateProjectConfigDirDotGitIgnoreFile(clients.Fs, projectDirPath)
		dotSlackDirPathRel, _ := filepath.Rel(filepath.Dir(projectDirPath), gitignoreFilePath)
		dotSlackDirPathRelStyled := style.Highlight(dotSlackDirPathRel)

		switch {
		case os.IsExist(err):
			outputs = append(outputs, fmt.Sprintf("Found %s", dotSlackDirPathRelStyled))
		case err != nil:
			outputs = append(outputs, fmt.Sprintf("Error adding the file %s: %s", dotSlackDirPathRel, err))
		default:
			outputs = append(outputs, fmt.Sprintf("Added %s", dotSlackDirPathRelStyled))
		}
	}

	// Create .slack/config.json file
	if clients.Config.WithExperimentOn(experiment.BoltFrameworks) {
		configJSONFilePath, err := config.CreateProjectConfigJSONFile(clients.Fs, projectDirPath)
		configJSONFilePathRel, _ := filepath.Rel(filepath.Dir(projectDirPath), configJSONFilePath)
		configJSONFilePathRelStyled := style.Highlight(configJSONFilePathRel)

		switch {
		case os.IsExist(err):
			outputs = append(outputs, fmt.Sprintf("Found %s", configJSONFilePathRelStyled))
		case err != nil:
			outputs = append(outputs, fmt.Sprintf("Error adding the file %s: %s", configJSONFilePathRel, err))
		default:
			outputs = append(outputs, fmt.Sprintf("Added %s", configJSONFilePathRelStyled))
		}
	}

	// Create .slack/hooks.json file
	if clients.Config.WithExperimentOn(experiment.BoltFrameworks) {
		var hooksJSONTemplate = []byte("{}")
		if clients.Runtime != nil {
			hooksJSONTemplate = clients.Runtime.HooksJSONTemplate()
		}

		hooksJSONFilePath, err := config.CreateProjectHooksJSONFile(clients.Fs, projectDirPath, hooksJSONTemplate)
		hooksJSONFilePathRel, _ := filepath.Rel(filepath.Dir(projectDirPath), hooksJSONFilePath)
		hooksJSONFilePathRelStyled := style.Highlight(hooksJSONFilePathRel)

		switch {
		case os.IsExist(err):
			outputs = append(outputs, fmt.Sprintf("Found %s", hooksJSONFilePathRelStyled))
		case err != nil:
			outputs = append(outputs, fmt.Sprintf("Error adding the file %s: %s", hooksJSONFilePathRel, err))
		default:
			outputs = append(outputs, fmt.Sprintf("Added %s", hooksJSONFilePathRelStyled))
		}
	}

	// Set "project_id" in .slack/config.json
	if projectID, err := clients.Config.ProjectConfig.InitProjectID(ctx, true); err != nil {
		clients.IO.PrintDebug(ctx, "Error initializing a project_id: %s", err)
	} else {
		// Used by Logstash
		clients.Config.ProjectID = projectID

		// Used by OpenTracing
		if span := opentracing.SpanFromContext(ctx); span != nil {
			span.SetTag("project_id", clients.Config.ProjectID)
			ctx = opentracing.ContextWithSpan(ctx, span)
		}
	}

	// Default manifest source to ManifestSourceLocal
	if !manifestSource.Exists() {
		manifestSource = config.ManifestSourceLocal
	}

<<<<<<< HEAD
	// When the BoltInstall experiment is enabled, non-ROSI projects default to ManifestSourceRemote.
	if clients.Config.WithExperimentOn(experiment.BoltInstall) {
		isSlackHostedProject := cmdutil.IsSlackHostedProject(ctx, clients) == nil
		if !isSlackHostedProject {
=======
	// When the BoltInstall experiment is enabled, set non-ROSI projects to ManifestSourceRemote.
	if clients.Config.WithExperimentOn(experiment.BoltInstall) {
		// TODO: should check if Slack hosted project, but the SDKConfig has not been initialized yet.
		isDenoProject := strings.Contains(strings.ToLower(clients.Runtime.Name()), "deno")
		if !isDenoProject {
>>>>>>> 09d4247c
			manifestSource = config.ManifestSourceRemote
		}
	}

<<<<<<< HEAD
=======
	// Set "manifest.source" in .slack/config.json
>>>>>>> 09d4247c
	if err := clients.Config.ProjectConfig.SetManifestSource(ctx, manifestSource); err != nil {
		clients.IO.PrintDebug(ctx, "Error setting manifest source in project-level config: %s", err)
	} else {
		configJSONFilename := config.ProjectConfigJSONFilename
		manifestSourceStyled := style.Highlight(manifestSource.Human())

		outputs = append(outputs, fmt.Sprintf(
			"Updated %s manifest source to %s",
			configJSONFilename,
			manifestSourceStyled,
		))
	}

	// Install the runtime's dependencies
	if clients.Runtime == nil {
		return outputs
	}

	output, err := clients.Runtime.InstallProjectDependencies(ctx, projectDirPath, clients.HookExecutor, clients.IO, clients.Fs, clients.Os)
	if err != nil {
		clients.IO.PrintDebug(ctx, "error installing project dependencies: %s", err)

		// Output raw installation message
		if len(strings.TrimSpace(output)) > 0 {
			outputs = append(outputs, output)
			outputs = append(outputs, " ")
		}

		// Output error returned
		if len(err.Error()) > 0 {
			outputs = append(outputs,
				"Error: "+style.Highlight(err.Error()),
				" ",
			)
		}

		// Output suggested next steps
		outputs = append(outputs, style.Darken("Manually install project dependencies before proceeding with development"))
	} else {
		// Output raw installation message
		if len(strings.TrimSpace(output)) > 0 {
			outputs = append(outputs, strings.TrimSpace(output))
		}
	}

	return outputs
}

// generateGitZipFileURL will return template's GitHub zip file download link
// In the future, this function can be extended to support other Git hosts, such as GitLab.
// TODO, @cchensh, we should get prepared for other non-Git hosts and refactor the create pkg
func generateGitZipFileURL(templateURL string, gitBranch string) string {
	zipURL := strings.Replace(templateURL, ".git", "", -1) + "/archive/refs/heads/"

	if gitBranch == "" {
		mainURL := zipURL + "main.zip"
		masterURL := zipURL + "master.zip"
		zipURL = deputil.URLChecker(mainURL)
		if zipURL == "" {
			zipURL = deputil.URLChecker(masterURL)
		}
	} else {
		zipURL = zipURL + gitBranch + ".zip"
	}
	return zipURL
}

func createGitArgs(templatePath string, dirPath string, gitBranch string) []string {
	gitArgs := []string{"clone", "--depth=1", templatePath, dirPath}
	gitBranch = strings.Trim(gitBranch, " ")

	// GitBranchFlag
	if gitBranch != "" {
		gitArgs = append(gitArgs, "--branch", gitBranch)
	}

	return gitArgs
}<|MERGE_RESOLUTION|>--- conflicted
+++ resolved
@@ -32,7 +32,6 @@
 	"github.com/slackapi/slack-cli/cmd/doctor"
 	"github.com/slackapi/slack-cli/internal/app"
 	"github.com/slackapi/slack-cli/internal/archiveutil"
-	"github.com/slackapi/slack-cli/internal/cmdutil"
 	"github.com/slackapi/slack-cli/internal/config"
 	"github.com/slackapi/slack-cli/internal/deputil"
 	"github.com/slackapi/slack-cli/internal/experiment"
@@ -463,26 +462,16 @@
 		manifestSource = config.ManifestSourceLocal
 	}
 
-<<<<<<< HEAD
-	// When the BoltInstall experiment is enabled, non-ROSI projects default to ManifestSourceRemote.
-	if clients.Config.WithExperimentOn(experiment.BoltInstall) {
-		isSlackHostedProject := cmdutil.IsSlackHostedProject(ctx, clients) == nil
-		if !isSlackHostedProject {
-=======
 	// When the BoltInstall experiment is enabled, set non-ROSI projects to ManifestSourceRemote.
 	if clients.Config.WithExperimentOn(experiment.BoltInstall) {
 		// TODO: should check if Slack hosted project, but the SDKConfig has not been initialized yet.
 		isDenoProject := strings.Contains(strings.ToLower(clients.Runtime.Name()), "deno")
 		if !isDenoProject {
->>>>>>> 09d4247c
 			manifestSource = config.ManifestSourceRemote
 		}
 	}
 
-<<<<<<< HEAD
-=======
 	// Set "manifest.source" in .slack/config.json
->>>>>>> 09d4247c
 	if err := clients.Config.ProjectConfig.SetManifestSource(ctx, manifestSource); err != nil {
 		clients.IO.PrintDebug(ctx, "Error setting manifest source in project-level config: %s", err)
 	} else {
