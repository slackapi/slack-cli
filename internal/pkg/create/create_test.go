// Copyright 2022-2025 Salesforce, Inc.
//
// Licensed under the Apache License, Version 2.0 (the "License");
// you may not use this file except in compliance with the License.
// You may obtain a copy of the License at
//
//     http://www.apache.org/licenses/LICENSE-2.0
//
// Unless required by applicable law or agreed to in writing, software
// distributed under the License is distributed on an "AS IS" BASIS,
// WITHOUT WARRANTIES OR CONDITIONS OF ANY KIND, either express or implied.
// See the License for the specific language governing permissions and
// limitations under the License.

package create

import (
	"fmt"
	"net/http"
	"path/filepath"
	"testing"

	"github.com/slackapi/slack-cli/internal/config"
	"github.com/slackapi/slack-cli/internal/experiment"
	"github.com/slackapi/slack-cli/internal/shared"
	"github.com/slackapi/slack-cli/internal/slackcontext"
<<<<<<< HEAD
	"github.com/slackapi/slack-cli/internal/slackdeps"
=======
	"github.com/slackapi/slack-cli/internal/slackhttp"
>>>>>>> 4406cb0d
	"github.com/spf13/afero"
	"github.com/stretchr/testify/assert"
	"github.com/stretchr/testify/mock"
	"github.com/stretchr/testify/require"
)

func TestCreate(t *testing.T) {
	assert.True(t, true, "should be true")
}

func TestGetProjectDirectoryName(t *testing.T) {
	var appName string
	var err error

	// Test without app name test removed because more than one possible default name
	// Test with app name
	appName, err = getAppDirName("my-app")
	assert.NoError(t, err, "should not return an error")
	assert.Equal(t, appName, "my-app", "should return 'my-app'")

	// Test with a dot in the app name
	appName, err = getAppDirName(".my-app")
	assert.NoError(t, err, "should not return an error")
	assert.Equal(t, appName, ".my-app", "should return '.my-app'")
}

func TestGetAvailableDirectory(t *testing.T) {
	var exists bool
	var err error

	// Current directory should exist
	exists, err = parentDirExists("pkg")
	assert.True(t, exists, "should exist")
	assert.Nil(t, err, "should not return an error")

	// Random directory should not exist
	exists, err = parentDirExists(`path/to/my-app`)
	assert.False(t, exists, "should not exist")
	assert.Error(t, err, "should return an error")

	// Dot notation for current directory (.) should exist
	exists, err = parentDirExists(`.`)
	assert.True(t, exists, "should exist")
	assert.Nil(t, err, "should not return an error")

	// Dot notation for parent directory (..) should exist
	exists, err = parentDirExists(`..`)
	assert.True(t, exists, "should exist")
	assert.Nil(t, err, "should not return an error")
}

func Test_generateGitZipFileURL(t *testing.T) {
	tests := map[string]struct {
		templateURL         string
		gitBranch           string
		expectedURL         string
<<<<<<< HEAD
		setupHTTPClientMock func(*slackdeps.HTTPClientMock)
=======
		setupHTTPClientMock func(*slackhttp.HTTPClientMock)
>>>>>>> 4406cb0d
	}{
		"Returns the zip URL using the main branch when no branch is provided": {
			templateURL: "https://github.com/slack-samples/deno-starter-template",
			gitBranch:   "",
			expectedURL: "https://github.com/slack-samples/deno-starter-template/archive/refs/heads/main.zip",
<<<<<<< HEAD
			setupHTTPClientMock: func(httpClientMock *slackdeps.HTTPClientMock) {
				res := slackdeps.MockHTTPResponse(http.StatusOK, "OK")
=======
			setupHTTPClientMock: func(httpClientMock *slackhttp.HTTPClientMock) {
				res := slackhttp.MockHTTPResponse(http.StatusOK, "OK")
>>>>>>> 4406cb0d
				httpClientMock.On("Get", mock.Anything).Return(res, nil)
			},
		},
		"Returns the zip URL using the master branch when no branch is provided and main branch doesn't exist": {
			templateURL: "https://github.com/slack-samples/deno-starter-template",
			gitBranch:   "",
			expectedURL: "https://github.com/slack-samples/deno-starter-template/archive/refs/heads/master.zip",
<<<<<<< HEAD
			setupHTTPClientMock: func(httpClientMock *slackdeps.HTTPClientMock) {
				res := slackdeps.MockHTTPResponse(http.StatusOK, "OK")
=======
			setupHTTPClientMock: func(httpClientMock *slackhttp.HTTPClientMock) {
				res := slackhttp.MockHTTPResponse(http.StatusOK, "OK")
>>>>>>> 4406cb0d
				httpClientMock.On("Get", "https://github.com/slack-samples/deno-starter-template/archive/refs/heads/main.zip").Return(nil, fmt.Errorf("HttpClient error"))
				httpClientMock.On("Get", "https://github.com/slack-samples/deno-starter-template/archive/refs/heads/master.zip").Return(res, nil)
			},
		},
		"Returns the zip URL using the specified branch when a branch is provided": {
			templateURL: "https://github.com/slack-samples/deno-starter-template",
			gitBranch:   "pre-release-0316",
			expectedURL: "https://github.com/slack-samples/deno-starter-template/archive/refs/heads/pre-release-0316.zip",
<<<<<<< HEAD
			setupHTTPClientMock: func(httpClientMock *slackdeps.HTTPClientMock) {
				res := slackdeps.MockHTTPResponse(http.StatusOK, "OK")
=======
			setupHTTPClientMock: func(httpClientMock *slackhttp.HTTPClientMock) {
				res := slackhttp.MockHTTPResponse(http.StatusOK, "OK")
>>>>>>> 4406cb0d
				httpClientMock.On("Get", mock.Anything).Return(res, nil)
			},
		},
		"Returns an empty string when the HTTP status code is not 200": {
			templateURL: "https://github.com/slack-samples/deno-starter-template",
			gitBranch:   "",
			expectedURL: "",
<<<<<<< HEAD
			setupHTTPClientMock: func(httpClientMock *slackdeps.HTTPClientMock) {
				res := slackdeps.MockHTTPResponse(http.StatusNotFound, "Not Found")
=======
			setupHTTPClientMock: func(httpClientMock *slackhttp.HTTPClientMock) {
				res := slackhttp.MockHTTPResponse(http.StatusNotFound, "Not Found")
>>>>>>> 4406cb0d
				httpClientMock.On("Get", mock.Anything).Return(res, nil)
			},
		},
		"Returns an empty string when the HTTPClient has an error": {
			templateURL: "https://github.com/slack-samples/deno-starter-template",
			gitBranch:   "",
			expectedURL: "",
<<<<<<< HEAD
			setupHTTPClientMock: func(httpClientMock *slackdeps.HTTPClientMock) {
				httpClientMock.On("Get", mock.Anything).Return(nil, fmt.Errorf("HTTPClient error"))
			},
		},
		"Returns the zip URL with .git suffix removed": {
			templateURL: "https://github.com/slack-samples/deno-starter-template.git",
			gitBranch:   "",
			expectedURL: "https://github.com/slack-samples/deno-starter-template/archive/refs/heads/main.zip",
			setupHTTPClientMock: func(httpClientMock *slackdeps.HTTPClientMock) {
				res := slackdeps.MockHTTPResponse(http.StatusOK, "OK")
				httpClientMock.On("Get", mock.Anything).Return(res, nil)
			},
		},
		"Returns the zip URL with .git inside URL preserved": {
			templateURL: "https://github.com/slack-samples/deno.git-starter-template",
			gitBranch:   "",
			expectedURL: "https://github.com/slack-samples/deno.git-starter-template/archive/refs/heads/main.zip",
			setupHTTPClientMock: func(httpClientMock *slackdeps.HTTPClientMock) {
				res := slackdeps.MockHTTPResponse(http.StatusOK, "OK")
				httpClientMock.On("Get", mock.Anything).Return(res, nil)
			},
		},
=======
			setupHTTPClientMock: func(httpClientMock *slackhttp.HTTPClientMock) {
				httpClientMock.On("Get", mock.Anything).Return(nil, fmt.Errorf("HTTPClient error"))
			},
		},
>>>>>>> 4406cb0d
	}
	for name, tt := range tests {
		t.Run(name, func(t *testing.T) {
			// Create mocks
<<<<<<< HEAD
			httpClientMock := &slackdeps.HTTPClientMock{}
=======
			httpClientMock := &slackhttp.HTTPClientMock{}
>>>>>>> 4406cb0d
			tt.setupHTTPClientMock(httpClientMock)

			// Execute
			url := generateGitZipFileURL(httpClientMock, tt.templateURL, tt.gitBranch)

			// Assertions
			assert.Equal(t, tt.expectedURL, url)
		})
	}
}

func TestCreateGitArgs(t *testing.T) {
	var testGitArgs, expectedArgs []string

	templatePath := "git://github.com:slackapi/bolt-js-getting-started-app"

	// TemplateURLFlag
	testGitArgs = createGitArgs(templatePath, "./", "")
	expectedArgs = []string{"clone", "--depth=1", "git://github.com:slackapi/bolt-js-getting-started-app", "./"}
	assert.Equal(t, expectedArgs, testGitArgs)

	// GitBranchFlag
	testGitArgs = createGitArgs(templatePath, "./", "test-branch")
	expectedArgs = []string{"clone", "--depth=1", "git://github.com:slackapi/bolt-js-getting-started-app", "./", "--branch", "test-branch"}
	assert.Equal(t, expectedArgs, testGitArgs)

	// GitBranchFlag as empty string
	testGitArgs = createGitArgs(templatePath, "./", "    ")
	expectedArgs = []string{"clone", "--depth=1", "git://github.com:slackapi/bolt-js-getting-started-app", "./"}
	assert.Equal(t, expectedArgs, testGitArgs)
}

func Test_Create_installProjectDependencies(t *testing.T) {
	tests := map[string]struct {
		experiments            []string
		runtime                string
		manifestSource         config.ManifestSource
		existingFiles          map[string]string
		expectedOutputs        []string
		unexpectedOutputs      []string
		expectedVerboseOutputs []string
	}{
		"When no bolt experiment and hooks.json exists, should output found .slack and caching steps": {
			existingFiles: map[string]string{
				".slack/hooks.json": "{}", // Included with the template
			},
			expectedOutputs: []string{
				"Found project-name/.slack",
				"Cached dependencies with deno cache import_map.json",
			},
			unexpectedOutputs: []string{
				"Found project-name/.slack/hooks.json", // Behind bolt experiment
				"project-name/slack.json",              // DEPRECATED(semver:major): Now use hooks.json
			},
			expectedVerboseOutputs: []string{
				"Detected a project using Deno",
			},
		},
		"When no bolt experiment and slack.json exists, should output adding .slack and caching steps": {
			existingFiles: map[string]string{
				"slack.json": "{}", // DEPRECATED(semver:major): Included with the template (deprecated path)
			},
			expectedOutputs: []string{
				"Added project-name/.slack",
				"Cached dependencies with deno cache import_map.json",
			},
			unexpectedOutputs: []string{
				"project-name/.slack/hooks.json", // Behind bolt experiment, file doesn't exist
				"project-name/slack.json",        // Behind bolt experiment, file exists
			},
			expectedVerboseOutputs: []string{
				"Detected a project using Deno",
			},
		},
		"When bolt experiment, should output added .slack, hooks.json, .gitignore, and caching": {
			experiments: []string{"bolt"},
			expectedOutputs: []string{
				"Added project-name/.slack",
				"Added project-name/.slack/.gitignore",
				"Added project-name/.slack/hooks.json",
				"Cached dependencies with deno cache import_map.json",
			},
			expectedVerboseOutputs: []string{
				"Detected a project using Deno",
			},
		},
		"When bolt experiment and hooks.json exists, should output found .slack and hooks.json": {
			experiments: []string{"bolt"},
			existingFiles: map[string]string{
				".slack/hooks.json": "{}",
			},
			expectedOutputs: []string{
				"Found project-name/.slack",
				"Found project-name/.slack/hooks.json",
				"Cached dependencies with deno cache import_map.json",
			},
			unexpectedOutputs: []string{
				"Added project-name/.slack", // Already exists
				"Error adding the directory project-name/.slack",
			},
			expectedVerboseOutputs: []string{
				"Detected a project using Deno",
			},
		},
		"When bolt experiment and slack.json exists, should output added .slack": {
			experiments: []string{"bolt"},
			existingFiles: map[string]string{
				"slack.json": "{}",
			},
			expectedOutputs: []string{
				"Added project-name/.slack",
				"Found project-name/slack.json", // DEPRECATED(semver:major): Now use hooks.json
				"Cached dependencies with deno cache import_map.json",
			},
			expectedVerboseOutputs: []string{
				"Detected a project using Deno",
			},
		},
		"When no manifest source, default to project (local)": {
			experiments: []string{"bolt"},
			expectedOutputs: []string{
				`Updated config.json manifest source to "project" (local)`,
			},
		},
		"When manifest source is provided, should set it": {
			experiments:    []string{"bolt"},
			manifestSource: config.ManifestSourceRemote,
			expectedOutputs: []string{
				`Updated config.json manifest source to "app settings" (remote)`,
			},
		},
		"When bolt + bolt-install experiment and Deno project, should set manifest source to project (local)": {
			experiments: []string{"bolt", "bolt-install"},
			expectedOutputs: []string{
				`Updated config.json manifest source to "project" (local)`,
			},
		},
		"When bolt + bolt-install experiment and non-Deno project, should set manifest source to app settings (remote)": {
			experiments: []string{"bolt", "bolt-install"},
			runtime:     "node",
			expectedOutputs: []string{
				`Updated config.json manifest source to "app settings" (remote)`,
			},
		},
	}
	for name, tt := range tests {
		t.Run(name, func(t *testing.T) {
			// Remove any enabled experiments during the test and restore afterward
			var _EnabledExperiments = experiment.EnabledExperiments
			experiment.EnabledExperiments = []experiment.Experiment{}
			defer func() {
				// Restore original EnabledExperiments
				experiment.EnabledExperiments = _EnabledExperiments
			}()

			// Setup parameters for test
			projectDirPath := "/path/to/project-name"

			// Create mocks
			ctx := slackcontext.MockContext(t.Context())
			clientsMock := shared.NewClientsMock()
			clientsMock.Os.On("Getwd").Return(projectDirPath, nil)
			clientsMock.HookExecutor.On("Execute", mock.Anything, mock.Anything).Return(`{}`, nil)
			clientsMock.AddDefaultMocks()

			// Set experiment flag
			clientsMock.Config.ExperimentsFlag = append(clientsMock.Config.ExperimentsFlag, tt.experiments...)
			clientsMock.Config.LoadExperiments(ctx, clientsMock.IO.PrintDebug)

			// Create clients that is mocked for testing
			clients := shared.NewClientFactory(clientsMock.MockClientFactory())

			// Set runtime to be Deno (or node or whatever)
			clients.SDKConfig.Runtime = "deno"
			if tt.runtime != "" {
				clients.SDKConfig.Runtime = tt.runtime
			}

			// Create project directory
			if err := clients.Fs.MkdirAll(filepath.Dir(projectDirPath), 0755); err != nil {
				require.FailNow(t, fmt.Sprintf("Failed to create the directory %s in the memory-based file system", projectDirPath))
			}

			// Create files
			for filePath, fileData := range tt.existingFiles {
				filePathAbs := filepath.Join(projectDirPath, filePath)
				// Create the directory
				if err := clients.Fs.MkdirAll(filepath.Dir(filePathAbs), 0755); err != nil {
					require.FailNow(t, fmt.Sprintf("Failed to create the directory %s in the memory-based file system", filePath))
				}
				// Create the file
				if err := afero.WriteFile(clients.Fs, filePathAbs, []byte(fileData), 0644); err != nil {
					require.FailNow(t, fmt.Sprintf("Failed to create the file %s in the memory-based file system", filePath))
				}
			}

			// Run the test
			outputs := InstallProjectDependencies(ctx, clients, projectDirPath, tt.manifestSource)

			// Assertions
			for _, expectedOutput := range tt.expectedOutputs {
				require.Contains(t, outputs, expectedOutput)
			}
			for _, unexpectedOutput := range tt.unexpectedOutputs {
				require.NotContains(t, outputs, unexpectedOutput)
			}
			for _, expectedVerboseOutput := range tt.expectedVerboseOutputs {
				clientsMock.IO.AssertCalled(t, "PrintDebug", mock.Anything, expectedVerboseOutput, mock.MatchedBy(func(args ...any) bool { return true }))
			}
			assert.NotEmpty(t, clients.Config.ProjectID, "config.project_id")
			// output := clientsMock.GetCombinedOutput()
			// assert.Contains(t, output, tt.expectedOutputs)
		})
	}
}<|MERGE_RESOLUTION|>--- conflicted
+++ resolved
@@ -24,11 +24,7 @@
 	"github.com/slackapi/slack-cli/internal/experiment"
 	"github.com/slackapi/slack-cli/internal/shared"
 	"github.com/slackapi/slack-cli/internal/slackcontext"
-<<<<<<< HEAD
-	"github.com/slackapi/slack-cli/internal/slackdeps"
-=======
 	"github.com/slackapi/slack-cli/internal/slackhttp"
->>>>>>> 4406cb0d
 	"github.com/spf13/afero"
 	"github.com/stretchr/testify/assert"
 	"github.com/stretchr/testify/mock"
@@ -85,23 +81,14 @@
 		templateURL         string
 		gitBranch           string
 		expectedURL         string
-<<<<<<< HEAD
-		setupHTTPClientMock func(*slackdeps.HTTPClientMock)
-=======
 		setupHTTPClientMock func(*slackhttp.HTTPClientMock)
->>>>>>> 4406cb0d
 	}{
 		"Returns the zip URL using the main branch when no branch is provided": {
 			templateURL: "https://github.com/slack-samples/deno-starter-template",
 			gitBranch:   "",
 			expectedURL: "https://github.com/slack-samples/deno-starter-template/archive/refs/heads/main.zip",
-<<<<<<< HEAD
-			setupHTTPClientMock: func(httpClientMock *slackdeps.HTTPClientMock) {
-				res := slackdeps.MockHTTPResponse(http.StatusOK, "OK")
-=======
-			setupHTTPClientMock: func(httpClientMock *slackhttp.HTTPClientMock) {
-				res := slackhttp.MockHTTPResponse(http.StatusOK, "OK")
->>>>>>> 4406cb0d
+			setupHTTPClientMock: func(httpClientMock *slackhttp.HTTPClientMock) {
+				res := slackhttp.MockHTTPResponse(http.StatusOK, "OK")
 				httpClientMock.On("Get", mock.Anything).Return(res, nil)
 			},
 		},
@@ -109,13 +96,8 @@
 			templateURL: "https://github.com/slack-samples/deno-starter-template",
 			gitBranch:   "",
 			expectedURL: "https://github.com/slack-samples/deno-starter-template/archive/refs/heads/master.zip",
-<<<<<<< HEAD
-			setupHTTPClientMock: func(httpClientMock *slackdeps.HTTPClientMock) {
-				res := slackdeps.MockHTTPResponse(http.StatusOK, "OK")
-=======
-			setupHTTPClientMock: func(httpClientMock *slackhttp.HTTPClientMock) {
-				res := slackhttp.MockHTTPResponse(http.StatusOK, "OK")
->>>>>>> 4406cb0d
+			setupHTTPClientMock: func(httpClientMock *slackhttp.HTTPClientMock) {
+				res := slackhttp.MockHTTPResponse(http.StatusOK, "OK")
 				httpClientMock.On("Get", "https://github.com/slack-samples/deno-starter-template/archive/refs/heads/main.zip").Return(nil, fmt.Errorf("HttpClient error"))
 				httpClientMock.On("Get", "https://github.com/slack-samples/deno-starter-template/archive/refs/heads/master.zip").Return(res, nil)
 			},
@@ -124,13 +106,8 @@
 			templateURL: "https://github.com/slack-samples/deno-starter-template",
 			gitBranch:   "pre-release-0316",
 			expectedURL: "https://github.com/slack-samples/deno-starter-template/archive/refs/heads/pre-release-0316.zip",
-<<<<<<< HEAD
-			setupHTTPClientMock: func(httpClientMock *slackdeps.HTTPClientMock) {
-				res := slackdeps.MockHTTPResponse(http.StatusOK, "OK")
-=======
-			setupHTTPClientMock: func(httpClientMock *slackhttp.HTTPClientMock) {
-				res := slackhttp.MockHTTPResponse(http.StatusOK, "OK")
->>>>>>> 4406cb0d
+			setupHTTPClientMock: func(httpClientMock *slackhttp.HTTPClientMock) {
+				res := slackhttp.MockHTTPResponse(http.StatusOK, "OK")
 				httpClientMock.On("Get", mock.Anything).Return(res, nil)
 			},
 		},
@@ -138,13 +115,8 @@
 			templateURL: "https://github.com/slack-samples/deno-starter-template",
 			gitBranch:   "",
 			expectedURL: "",
-<<<<<<< HEAD
-			setupHTTPClientMock: func(httpClientMock *slackdeps.HTTPClientMock) {
-				res := slackdeps.MockHTTPResponse(http.StatusNotFound, "Not Found")
-=======
 			setupHTTPClientMock: func(httpClientMock *slackhttp.HTTPClientMock) {
 				res := slackhttp.MockHTTPResponse(http.StatusNotFound, "Not Found")
->>>>>>> 4406cb0d
 				httpClientMock.On("Get", mock.Anything).Return(res, nil)
 			},
 		},
@@ -152,8 +124,7 @@
 			templateURL: "https://github.com/slack-samples/deno-starter-template",
 			gitBranch:   "",
 			expectedURL: "",
-<<<<<<< HEAD
-			setupHTTPClientMock: func(httpClientMock *slackdeps.HTTPClientMock) {
+			setupHTTPClientMock: func(httpClientMock *slackhttp.HTTPClientMock) {
 				httpClientMock.On("Get", mock.Anything).Return(nil, fmt.Errorf("HTTPClient error"))
 			},
 		},
@@ -161,8 +132,8 @@
 			templateURL: "https://github.com/slack-samples/deno-starter-template.git",
 			gitBranch:   "",
 			expectedURL: "https://github.com/slack-samples/deno-starter-template/archive/refs/heads/main.zip",
-			setupHTTPClientMock: func(httpClientMock *slackdeps.HTTPClientMock) {
-				res := slackdeps.MockHTTPResponse(http.StatusOK, "OK")
+			setupHTTPClientMock: func(httpClientMock *slackhttp.HTTPClientMock) {
+				res := slackhttp.MockHTTPResponse(http.StatusOK, "OK")
 				httpClientMock.On("Get", mock.Anything).Return(res, nil)
 			},
 		},
@@ -170,26 +141,16 @@
 			templateURL: "https://github.com/slack-samples/deno.git-starter-template",
 			gitBranch:   "",
 			expectedURL: "https://github.com/slack-samples/deno.git-starter-template/archive/refs/heads/main.zip",
-			setupHTTPClientMock: func(httpClientMock *slackdeps.HTTPClientMock) {
-				res := slackdeps.MockHTTPResponse(http.StatusOK, "OK")
-				httpClientMock.On("Get", mock.Anything).Return(res, nil)
-			},
-		},
-=======
-			setupHTTPClientMock: func(httpClientMock *slackhttp.HTTPClientMock) {
-				httpClientMock.On("Get", mock.Anything).Return(nil, fmt.Errorf("HTTPClient error"))
-			},
-		},
->>>>>>> 4406cb0d
+			setupHTTPClientMock: func(httpClientMock *slackhttp.HTTPClientMock) {
+				res := slackhttp.MockHTTPResponse(http.StatusOK, "OK")
+				httpClientMock.On("Get", mock.Anything).Return(res, nil)
+			},
+		},
 	}
 	for name, tt := range tests {
 		t.Run(name, func(t *testing.T) {
 			// Create mocks
-<<<<<<< HEAD
-			httpClientMock := &slackdeps.HTTPClientMock{}
-=======
 			httpClientMock := &slackhttp.HTTPClientMock{}
->>>>>>> 4406cb0d
 			tt.setupHTTPClientMock(httpClientMock)
 
 			// Execute
