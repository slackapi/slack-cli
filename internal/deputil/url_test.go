// Copyright 2022-2025 Salesforce, Inc.
//
// Licensed under the Apache License, Version 2.0 (the "License");
// you may not use this file except in compliance with the License.
// You may obtain a copy of the License at
//
//     http://www.apache.org/licenses/LICENSE-2.0
//
// Unless required by applicable law or agreed to in writing, software
// distributed under the License is distributed on an "AS IS" BASIS,
// WITHOUT WARRANTIES OR CONDITIONS OF ANY KIND, either express or implied.
// See the License for the specific language governing permissions and
// limitations under the License.

package deputil

import (
	"fmt"
	"net/http"
	"testing"

<<<<<<< HEAD
	"github.com/slackapi/slack-cli/internal/slackdeps"
=======
	"github.com/slackapi/slack-cli/internal/slackhttp"
>>>>>>> 4406cb0d
	"github.com/stretchr/testify/assert"
	"github.com/stretchr/testify/mock"
)

func Test_URLChecker(t *testing.T) {
	tests := map[string]struct {
		url                 string
		expectedURL         string
<<<<<<< HEAD
		setupHTTPClientMock func(*slackdeps.HTTPClientMock)
=======
		setupHTTPClientMock func(*slackhttp.HTTPClientMock)
>>>>>>> 4406cb0d
	}{
		"Returns the URL when the HTTP status code is http.StatusOK": {
			url:         "https://github.com/slack-samples/deno-starter-template",
			expectedURL: "https://github.com/slack-samples/deno-starter-template",
<<<<<<< HEAD
			setupHTTPClientMock: func(httpClientMock *slackdeps.HTTPClientMock) {
				resOK := slackdeps.MockHTTPResponse(http.StatusOK, "OK")
=======
			setupHTTPClientMock: func(httpClientMock *slackhttp.HTTPClientMock) {
				resOK := slackhttp.MockHTTPResponse(http.StatusOK, "OK")
>>>>>>> 4406cb0d
				httpClientMock.On("Get", mock.Anything).Return(resOK, nil)
			},
		},
		"Returns an empty string when the HTTP status code is not 200": {
			url:         "https://github.com/slack-samples/template-not-found",
			expectedURL: "",
<<<<<<< HEAD
			setupHTTPClientMock: func(httpClientMock *slackdeps.HTTPClientMock) {
				resNotFound := slackdeps.MockHTTPResponse(http.StatusNotFound, "Not Found")
=======
			setupHTTPClientMock: func(httpClientMock *slackhttp.HTTPClientMock) {
				resNotFound := slackhttp.MockHTTPResponse(http.StatusNotFound, "Not Found")
>>>>>>> 4406cb0d
				httpClientMock.On("Get", mock.Anything).Return(resNotFound, nil)
			},
		},
		"Returns an empty string when the HTTPClient has an error": {
			url:         "invalid_url",
			expectedURL: "",
<<<<<<< HEAD
			setupHTTPClientMock: func(httpClientMock *slackdeps.HTTPClientMock) {
=======
			setupHTTPClientMock: func(httpClientMock *slackhttp.HTTPClientMock) {
>>>>>>> 4406cb0d
				httpClientMock.On("Get", mock.Anything).Return(nil, fmt.Errorf("HTTPClient error"))
			},
		},
	}
	for name, tt := range tests {
		t.Run(name, func(t *testing.T) {
			// Create mocks
<<<<<<< HEAD
			httpClientMock := &slackdeps.HTTPClientMock{}
=======
			httpClientMock := &slackhttp.HTTPClientMock{}
>>>>>>> 4406cb0d
			tt.setupHTTPClientMock(httpClientMock)

			// Execute
			url := URLChecker(httpClientMock, tt.url)

			// Assertions
			assert.Equal(t, tt.expectedURL, url)
		})
	}
}<|MERGE_RESOLUTION|>--- conflicted
+++ resolved
@@ -19,11 +19,7 @@
 	"net/http"
 	"testing"
 
-<<<<<<< HEAD
-	"github.com/slackapi/slack-cli/internal/slackdeps"
-=======
 	"github.com/slackapi/slack-cli/internal/slackhttp"
->>>>>>> 4406cb0d
 	"github.com/stretchr/testify/assert"
 	"github.com/stretchr/testify/mock"
 )
@@ -32,46 +28,28 @@
 	tests := map[string]struct {
 		url                 string
 		expectedURL         string
-<<<<<<< HEAD
-		setupHTTPClientMock func(*slackdeps.HTTPClientMock)
-=======
 		setupHTTPClientMock func(*slackhttp.HTTPClientMock)
->>>>>>> 4406cb0d
 	}{
 		"Returns the URL when the HTTP status code is http.StatusOK": {
 			url:         "https://github.com/slack-samples/deno-starter-template",
 			expectedURL: "https://github.com/slack-samples/deno-starter-template",
-<<<<<<< HEAD
-			setupHTTPClientMock: func(httpClientMock *slackdeps.HTTPClientMock) {
-				resOK := slackdeps.MockHTTPResponse(http.StatusOK, "OK")
-=======
 			setupHTTPClientMock: func(httpClientMock *slackhttp.HTTPClientMock) {
 				resOK := slackhttp.MockHTTPResponse(http.StatusOK, "OK")
->>>>>>> 4406cb0d
 				httpClientMock.On("Get", mock.Anything).Return(resOK, nil)
 			},
 		},
 		"Returns an empty string when the HTTP status code is not 200": {
 			url:         "https://github.com/slack-samples/template-not-found",
 			expectedURL: "",
-<<<<<<< HEAD
-			setupHTTPClientMock: func(httpClientMock *slackdeps.HTTPClientMock) {
-				resNotFound := slackdeps.MockHTTPResponse(http.StatusNotFound, "Not Found")
-=======
 			setupHTTPClientMock: func(httpClientMock *slackhttp.HTTPClientMock) {
 				resNotFound := slackhttp.MockHTTPResponse(http.StatusNotFound, "Not Found")
->>>>>>> 4406cb0d
 				httpClientMock.On("Get", mock.Anything).Return(resNotFound, nil)
 			},
 		},
 		"Returns an empty string when the HTTPClient has an error": {
 			url:         "invalid_url",
 			expectedURL: "",
-<<<<<<< HEAD
-			setupHTTPClientMock: func(httpClientMock *slackdeps.HTTPClientMock) {
-=======
 			setupHTTPClientMock: func(httpClientMock *slackhttp.HTTPClientMock) {
->>>>>>> 4406cb0d
 				httpClientMock.On("Get", mock.Anything).Return(nil, fmt.Errorf("HTTPClient error"))
 			},
 		},
@@ -79,11 +57,7 @@
 	for name, tt := range tests {
 		t.Run(name, func(t *testing.T) {
 			// Create mocks
-<<<<<<< HEAD
-			httpClientMock := &slackdeps.HTTPClientMock{}
-=======
 			httpClientMock := &slackhttp.HTTPClientMock{}
->>>>>>> 4406cb0d
 			tt.setupHTTPClientMock(httpClientMock)
 
 			// Execute
