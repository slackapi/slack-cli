--- conflicted
+++ resolved
@@ -106,15 +106,6 @@
 		a        ManifestSource
 		expected string
 	}{
-<<<<<<< HEAD
-		"local manifest source is the project": {
-			a:        ManifestSourceLocal,
-			expected: "project",
-		},
-		"remote manifest source is app settings": {
-			a:        ManifestSourceRemote,
-			expected: "app settings",
-=======
 		"local manifest source is the project (local)": {
 			a:        ManifestSourceLocal,
 			expected: `"project" (local)`,
@@ -126,7 +117,6 @@
 		"unknown manifest source uses String()": {
 			a:        "unknown",
 			expected: "unknown",
->>>>>>> 44854051
 		},
 	}
 	for name, tt := range tests {
