// Copyright 2022-2025 Salesforce, Inc.
//
// Licensed under the Apache License, Version 2.0 (the "License");
// you may not use this file except in compliance with the License.
// You may obtain a copy of the License at
//
//     http://www.apache.org/licenses/LICENSE-2.0
// Unless required by applicable law or agreed to in writing, software
// distributed under the License is distributed on an "AS IS" BASIS,
// WITHOUT WARRANTIES OR CONDITIONS OF ANY KIND, either express or implied.
// See the License for the specific language governing permissions and
// limitations under the License.

package config

import "fmt"

type ManifestSource string

const (
	ManifestSourceLocal  ManifestSource = "local"
	ManifestSourceRemote ManifestSource = "remote"
)

// Equals returns true if the manifest source is the same
func (ms ManifestSource) Equals(is ManifestSource) bool {
	return ms == is
}

// Exists returns true if the manifest source is set
func (ms ManifestSource) Exists() bool {
	return ms != ""
}

// String returns the string value of a manifest source
func (ms ManifestSource) String() string {
	return string(ms)
}

// Human returns the string value as a human-friendly name
func (ms ManifestSource) Human() string {
	switch ms {
	case ManifestSourceLocal:
<<<<<<< HEAD
		return "project"
	case ManifestSourceRemote:
		return "app settings"
	}
	return ""
=======
		return fmt.Sprintf(`"project" (%s)`, ms.String())
	case ManifestSourceRemote:
		return fmt.Sprintf(`"app settings" (%s)`, ms.String())
	}
	return ms.String()
>>>>>>> 44854051
}

type ManifestConfig struct {
	// Source of the manifest using either "local" or "remote" values
	Source string `json:"source,omitempty"`
}<|MERGE_RESOLUTION|>--- conflicted
+++ resolved
@@ -41,19 +41,11 @@
 func (ms ManifestSource) Human() string {
 	switch ms {
 	case ManifestSourceLocal:
-<<<<<<< HEAD
-		return "project"
-	case ManifestSourceRemote:
-		return "app settings"
-	}
-	return ""
-=======
 		return fmt.Sprintf(`"project" (%s)`, ms.String())
 	case ManifestSourceRemote:
 		return fmt.Sprintf(`"app settings" (%s)`, ms.String())
 	}
 	return ms.String()
->>>>>>> 44854051
 }
 
 type ManifestConfig struct {
