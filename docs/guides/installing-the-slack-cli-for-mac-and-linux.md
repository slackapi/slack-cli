---
sidebar_label: Installing for MacOS & Linux
slug: /tools/slack-cli/guides/installing-the-slack-cli-for-mac-and-linux
---

# Installing the Slack CLI for Mac & Linux

The Slack CLI is a useful tool for building Slack apps. This is your one-stop shop for installing this tool.

<Tabs groupId="installation">
<TabItem value="Automated" label="Automated Installation">

**Run the automated installer from your terminal window:**

```sh
curl -fsSL https://downloads.slack-edge.com/slack-cli/install.sh | bash
```

This will install the Slack CLI and configure the command.

Runtime installations are left to the developer and depend on the app being built. For more information and next steps, review the quickstart guides:

- [Bolt for JavaScript](/tools/bolt-js/getting-started)
- [Bolt for Python](/tools/bolt-python/getting-started)
- [Deno Slack SDK](/tools/deno-slack-sdk/guides/getting-started)

<details>
<summary>Optional: Use an alias for the Slack CLI binary</summary>

<<<<<<< HEAD
If you have another CLI tool in your path called `slack`, you can rename this `slack` binary to a different name to avoid errors during installation. We won't overwrite the existing one!

To do this, pass the `-s` argument and an alias to the installer script:
=======
If you have another CLI tool in your path called `slack`, you can rename this `slack` binary to a different name to avoid errors during installation. The Slack CLI won't overwrite the existing one!

To do this, pass the `-s` argument and an alias to the automated installer:
>>>>>>> d2349b63

```sh
curl -fsSL https://downloads.slack-edge.com/slack-cli/install.sh | bash -s <your-preferred-alias>
```

The alias you use should come after any flags used in the installer. For example, if you use the version flag your installation script might look like this:

```sh
<<<<<<< HEAD
curl -fsSL https://downloads.slack-edge.com/slack-cli/install.sh | bash -s -- -v 2.1.0 -d <your-preferred-alias>
=======
curl -fsSL https://downloads.slack-edge.com/slack-cli/install.sh | bash -s -- -v 2.1.0 <your-preferred-alias>
>>>>>>> d2349b63
```

</details>

<details>
<<<<<<< HEAD
<summary>Optional: Customize installation using flags</summary>

There are two optional flags available to customize the installation.
=======
<summary>Optional: Download a specific version</summary>
>>>>>>> d2349b63

The latest Slack CLI version is installed by default, but a particular version can be pinned using the `-v` flag:

```sh
curl -fsSL https://downloads.slack-edge.com/slack-cli/install.sh | bash -s -- -v 2.1.0
```

<<<<<<< HEAD
2. Skip the Deno installation by using the `-d` flag, like this:

```sh
curl -fsSL https://downloads.slack-edge.com/slack-cli/install.sh | bash -s -- -d
```

</details>

<details>
<summary>Troubleshooting: Command not found</summary>

After running the Slack CLI installation script the `slack` command might not be available in the current shell. The download has often succeeded but a symbolic link to the command needs to be added to your path.

Determine which shell you're using then update your shell profile with the following commands:

```sh
basename "$SHELL"
```

- `bash`:

  ```sh
  echo 'export PATH="$HOME/.local/bin:$PATH"' >> ~/.bashrc
  source ~/.bashrc
  ```

- `fish`:

  ```sh
  mkdir -p $HOME/.config/fish
  echo 'fish_add_path $HOME/.local/bin' >> $HOME/.config/fish/config.fish
  source $HOME/.config/fish/config.fish
  ```

- `zsh`:

  ```sh
  echo 'export PATH="$HOME/.local/bin:$PATH"' >> ~/.zshrc
  source ~/.zshrc
  ```

Once the profile is sourced, or a new shell is opened, the `slack` command should be available.

</details>
</TabItem>
<TabItem value="Manual" label="Manual Installation">

Manual installation allows you to omit the Deno installation if you don't need it. Deno is needed if you are creating [workflow apps](https://docs.slack.dev/workflows). If you intend to solely use the CLI for Bolt apps, you do not need Deno. If you forgo the Deno installation, skip to step 3.
=======
</details>

<details>
<summary>Troubleshooting: Failed to create a symbolic link</summary>
>>>>>>> d2349b63

The automated installer attempts to add the Slack CLI to a known directory in the path: `/usr/local/bin`.

Some machines protect this directory and elevated access might be needed for updated permissions. We do not recommend using `sudo` with the automated installer since unexpected side effects might place downloads in the wrong spot.

If root access is available, create a symbolic link to the downloaded Slack CLI with the following command:

```sh
<<<<<<< HEAD
$ deno --version
deno 1.46.2* (release, x86_64-apple-darwin)
v8 10.*
typescript 4.*
=======
sudo ln -s "$HOME/.slack/bin/slack" "/usr/local/bin/slack"
>>>>>>> d2349b63
```

We recommend using an alias if another `slack` binary exists. To do this, change the alias used at the end of the symbolic link to something else that makes sense.

For users without root permissions, please follow the **Manual Installation** steps.

<<<<<<< HEAD
Create a symbolic link to the Slack CLI download from (or move the downloaded binary to) any folder that is already in your path.

In the following example we download the Slack CLI to the `.slack` path and create a symbolic link to `.local` directory:

```sh
ln -sf "$HOME/.slack/bin/slack" "$HOME/.local/bin/slack"
```

We recommend using an alias if another `slack` binary exists. Either rename the moved download to something special or change the alias used at the end of the symbolic link to whatever makes sense.

**6\. Verify that** `slack` **is installed and in your path.**

```sh
$ slack version
Using slack v3.5.2
```

Steps on troubleshooting a missing command can be found on the **Automated Installation** tab.

**7\. Verify that all dependencies have been installed.**
=======
</details>
</TabItem>
<TabItem value="Manual" label="Manual Installation">

Manual installation allows you to customize certain paths used when installing the Slack CLI. Runtime installations are omitted from these steps but are still required to run an app.
>>>>>>> d2349b63

**1\. Download and install [Git](https://git-scm.com/book/en/v2/Getting-Started-Installing-Git), a dependency of the** `slack` **CLI.**

<<<<<<< HEAD
```sh
$ slack doctor
```
=======
**2\. Download the** `slack` **CLI installer for your environment.**
>>>>>>> d2349b63

🍎 ⚡️ [**Download for macOS Apple Silicon (.tar.gz)**](https://downloads.slack-edge.com/slack-cli/slack_cli_3.6.1_macOS_arm64.tar.gz)

🍏 🪨 [**Download for macOS Intel (.tar.gz)**](https://downloads.slack-edge.com/slack-cli/slack_cli_3.6.1_macOS_amd64.tar.gz)

🐧 💾 [**Download for Linux (.tar.gz)**](https://downloads.slack-edge.com/slack-cli/slack_cli_3.6.1_linux_64-bit.tar.gz)

**3\. Add the** `slack` **CLI to your path.**

Create a symbolic link to the Slack CLI download from (or move the downloaded binary to) any folder that is already in your path.

In the following example we download the Slack CLI to the `.slack` directory and create a symbolic link to `.local` path:

```sh
ln -s "$HOME/.slack/bin/slack" "$HOME/.local/bin/slack"
```

We recommend using an alias if another `slack` binary exists. To do this, change the alias used at the end of the symbolic link to something else that makes sense.

**4\. Verify that** `slack` **is installed and in your path.**

```sh
$ slack version
Using slack v3.6.1
```

</TabItem>
</Tabs><|MERGE_RESOLUTION|>--- conflicted
+++ resolved
@@ -27,15 +27,9 @@
 <details>
 <summary>Optional: Use an alias for the Slack CLI binary</summary>
 
-<<<<<<< HEAD
-If you have another CLI tool in your path called `slack`, you can rename this `slack` binary to a different name to avoid errors during installation. We won't overwrite the existing one!
-
-To do this, pass the `-s` argument and an alias to the installer script:
-=======
 If you have another CLI tool in your path called `slack`, you can rename this `slack` binary to a different name to avoid errors during installation. The Slack CLI won't overwrite the existing one!
 
 To do this, pass the `-s` argument and an alias to the automated installer:
->>>>>>> d2349b63
 
 ```sh
 curl -fsSL https://downloads.slack-edge.com/slack-cli/install.sh | bash -s <your-preferred-alias>
@@ -44,35 +38,18 @@
 The alias you use should come after any flags used in the installer. For example, if you use the version flag your installation script might look like this:
 
 ```sh
-<<<<<<< HEAD
-curl -fsSL https://downloads.slack-edge.com/slack-cli/install.sh | bash -s -- -v 2.1.0 -d <your-preferred-alias>
-=======
 curl -fsSL https://downloads.slack-edge.com/slack-cli/install.sh | bash -s -- -v 2.1.0 <your-preferred-alias>
->>>>>>> d2349b63
 ```
 
 </details>
 
 <details>
-<<<<<<< HEAD
-<summary>Optional: Customize installation using flags</summary>
-
-There are two optional flags available to customize the installation.
-=======
 <summary>Optional: Download a specific version</summary>
->>>>>>> d2349b63
 
 The latest Slack CLI version is installed by default, but a particular version can be pinned using the `-v` flag:
 
 ```sh
 curl -fsSL https://downloads.slack-edge.com/slack-cli/install.sh | bash -s -- -v 2.1.0
-```
-
-<<<<<<< HEAD
-2. Skip the Deno installation by using the `-d` flag, like this:
-
-```sh
-curl -fsSL https://downloads.slack-edge.com/slack-cli/install.sh | bash -s -- -d
 ```
 
 </details>
@@ -116,73 +93,11 @@
 </TabItem>
 <TabItem value="Manual" label="Manual Installation">
 
-Manual installation allows you to omit the Deno installation if you don't need it. Deno is needed if you are creating [workflow apps](https://docs.slack.dev/workflows). If you intend to solely use the CLI for Bolt apps, you do not need Deno. If you forgo the Deno installation, skip to step 3.
-=======
-</details>
-
-<details>
-<summary>Troubleshooting: Failed to create a symbolic link</summary>
->>>>>>> d2349b63
-
-The automated installer attempts to add the Slack CLI to a known directory in the path: `/usr/local/bin`.
-
-Some machines protect this directory and elevated access might be needed for updated permissions. We do not recommend using `sudo` with the automated installer since unexpected side effects might place downloads in the wrong spot.
-
-If root access is available, create a symbolic link to the downloaded Slack CLI with the following command:
-
-```sh
-<<<<<<< HEAD
-$ deno --version
-deno 1.46.2* (release, x86_64-apple-darwin)
-v8 10.*
-typescript 4.*
-=======
-sudo ln -s "$HOME/.slack/bin/slack" "/usr/local/bin/slack"
->>>>>>> d2349b63
-```
-
-We recommend using an alias if another `slack` binary exists. To do this, change the alias used at the end of the symbolic link to something else that makes sense.
-
-For users without root permissions, please follow the **Manual Installation** steps.
-
-<<<<<<< HEAD
-Create a symbolic link to the Slack CLI download from (or move the downloaded binary to) any folder that is already in your path.
-
-In the following example we download the Slack CLI to the `.slack` path and create a symbolic link to `.local` directory:
-
-```sh
-ln -sf "$HOME/.slack/bin/slack" "$HOME/.local/bin/slack"
-```
-
-We recommend using an alias if another `slack` binary exists. Either rename the moved download to something special or change the alias used at the end of the symbolic link to whatever makes sense.
-
-**6\. Verify that** `slack` **is installed and in your path.**
-
-```sh
-$ slack version
-Using slack v3.5.2
-```
-
-Steps on troubleshooting a missing command can be found on the **Automated Installation** tab.
-
-**7\. Verify that all dependencies have been installed.**
-=======
-</details>
-</TabItem>
-<TabItem value="Manual" label="Manual Installation">
-
 Manual installation allows you to customize certain paths used when installing the Slack CLI. Runtime installations are omitted from these steps but are still required to run an app.
->>>>>>> d2349b63
 
 **1\. Download and install [Git](https://git-scm.com/book/en/v2/Getting-Started-Installing-Git), a dependency of the** `slack` **CLI.**
 
-<<<<<<< HEAD
-```sh
-$ slack doctor
-```
-=======
 **2\. Download the** `slack` **CLI installer for your environment.**
->>>>>>> d2349b63
 
 🍎 ⚡️ [**Download for macOS Apple Silicon (.tar.gz)**](https://downloads.slack-edge.com/slack-cli/slack_cli_3.6.1_macOS_arm64.tar.gz)
 
@@ -200,7 +115,7 @@
 ln -s "$HOME/.slack/bin/slack" "$HOME/.local/bin/slack"
 ```
 
-We recommend using an alias if another `slack` binary exists. To do this, change the alias used at the end of the symbolic link to something else that makes sense.
+We recommend using an alias if another `slack` binary exists. To do this, change the alias used at the end of the symbolic link to something else that makes sense, or rename the moved download to something special.
 
 **4\. Verify that** `slack` **is installed and in your path.**
 
