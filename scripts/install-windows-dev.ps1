--- conflicted
+++ resolved
@@ -213,102 +213,6 @@
   }
 }
 
-<<<<<<< HEAD
-function install_deno {
-  param(
-    [Parameter(HelpMessage = "Skip Deno installation")]
-    [bool]$SkipDeno = $false
-  )
-  if ($SkipDeno) {
-    Write-Host "`nSkipping the Deno installation!"
-  }
-  else {
-    Write-Host "`nChecking for a compatible Deno installation..."
-    $cli_info = Invoke-RestMethod -Uri "https://api.slack.com/slackcli/metadata.json"
-    $MIN_DENO_VERSION = $cli_info.'deno-runtime'.releases.version
-    try {
-      $deno_version_latest = ""
-      $deno_version_local = ""
-      try {
-        $githubApiUrl = "https://api.github.com/repos/denoland/deno/releases/latest"
-        $response = Invoke-RestMethod -Uri $githubApiUrl -Headers @{Accept = "application/vnd.github.v3+json" }
-        $deno_version_latest = $response.tag_name
-        Write-Host "Searching for the latest released Deno version... Found: $deno_version_latest"
-      }
-      catch {
-        Write-Host "Failed to gather the latest released Deno version!"
-      }
-
-      $deno_version_output = deno --version 2>&1
-      if ($LASTEXITCODE -eq 0) {
-        $deno_version_local = ($deno_version_output -split ' ')[1]
-        Write-Host "Comparing the currently installed Deno version... Found: v$deno_version_local"
-      }
-      else {
-        Write-Error "Deno is not installed! Please install Deno to at least v$MIN_DENO_VERSION and try again."
-        throw
-      }
-
-      if ($deno_version_latest -eq "v$deno_version_local") {
-        Write-Host "You already have the latest Deno version!"
-        return
-      }
-
-      Write-Host "Contrasting the minimum supported Deno version... Found: v$MIN_DENO_VERSION"
-      if ([System.Version]$deno_version_local -lt [System.Version]$MIN_DENO_VERSION) {
-        Write-Host "Upgrading Deno to the latest version..."
-
-        iex ((New-Object System.Net.WebClient).DownloadString('https://deno.land/install.ps1'))
-
-        try {
-          deno --version | Out-Null
-          Write-Host "Nice! Your Deno version has been updated and is ready!"
-        }
-        catch {
-          Write-Error "Deno is not installed, please install deno manually to at least $MIN_DENO_VERSION and re-run this script."
-          throw
-        }
-      }
-      else {
-        Write-Host "Your Deno version is compatible with the Slack CLI!"
-      }
-    }
-    catch [System.Management.Automation.CommandNotFoundException] {
-      Write-Host "Comparing the currently installed Deno version... Found: None!"
-      Write-Host "Installing Deno now..."
-
-      iex ((New-Object System.Net.WebClient).DownloadString('https://deno.land/install.ps1'))
-
-      try {
-        deno | Out-Null
-        Write-Host "Your Deno version is compatible with the Slack CLI!"
-      }
-      catch {
-        Write-Error "Deno is not installed, please install Deno manually to at least $MIN_DENO_VERSION and re-run this script."
-        throw
-      }
-    }
-  }
-}
-
-function install_deno_vscode_extension {
-  param(
-    [Parameter(HelpMessage = "Skip Deno installation")]
-    [bool]$SkipDeno = $false
-  )
-  if ($SkipDeno) {
-    Write-Host "Skipping the Deno Visual Studio Code extension installation!"
-  }
-  else {
-    if ($env:TERM_PROGRAM -eq 'vscode') {
-      Write-Host "Installing the Deno extension to Visual Studio Code..."
-      code --install-extension denoland.vscode-deno
-    }
-  }
-}
-
-=======
->>>>>>> d2349b63
 function terms_of_service {
   param(
     [Parameter(HelpMessage = "Alias of Slack CLI")]
