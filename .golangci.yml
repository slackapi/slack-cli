# Copyright 2022-2025 Salesforce, Inc.
#
# Licensed under the Apache License, Version 2.0 (the "License");
# you may not use this file except in compliance with the License.
# You may obtain a copy of the License at
#
#     http://www.apache.org/licenses/LICENSE-2.0
#
# Unless required by applicable law or agreed to in writing, software
# distributed under the License is distributed on an "AS IS" BASIS,
# WITHOUT WARRANTIES OR CONDITIONS OF ANY KIND, either express or implied.
# See the License for the specific language governing permissions and
# limitations under the License.

# https://golangci-lint.run/usage/configuration/

version: "2"
linters:
  enable:
    - misspell
  exclusions:
    generated: lax
    presets:
      - comments
      - common-false-positives
      - legacy
      - std-error-handling
    paths:
      - third_party$
      - builtin$
      - examples$
  settings:
    staticcheck:
      checks:
        - all
        - '-ST1023' # disable rule 'Redundant type in variable declaration'
        - '-QF1001' # disable rule 'Apply De Morgan’s law'
        - '-QF1012' # disable rule 'Use fmt.Fprintf instead of x.Write(fmt.Sprintf(...))'
        - '-QF1003' # disable rule 'Convert if/else-if chain to tagged switch'
        - '-QF1004' # disable rule 'Use strings.ReplaceAll instead of strings.Replace'
<<<<<<< HEAD
        - '-QF1011' # disable rule 'Omit redundant type from variable declaration'
        - '-ST1016' # disable rule 'Use consistent method receiver names'
=======
        - '-QF1008' # disable rule 'Omit embedded fields from selector'
      # https://golangci-lint.run/usage/linters/#staticcheck
      # https://staticcheck.dev/docs/configuration/options/#initialisms
      initialisms:
        - "ACL"
        - "API"
        - "CLI"
        - "EOF"
        - "HTML"
        - "HTTP"
        - "HTTPS"
        - "ID"
        - "IP"
        - "JSON"
        - "SDK"
        - "TCP"
        - "TLS"
        - "TS"
        - "TTL"
        - "UI"
        - "URI"
        - "URL"
        - "UTF"
        - "UTF8"
        - "UUID"
        - "XML"

>>>>>>> c326b5d1
formatters:
  enable:
    - gofmt
  exclusions:
    generated: lax
    paths:
      - third_party$
      - builtin$
      - examples$<|MERGE_RESOLUTION|>--- conflicted
+++ resolved
@@ -38,11 +38,6 @@
         - '-QF1012' # disable rule 'Use fmt.Fprintf instead of x.Write(fmt.Sprintf(...))'
         - '-QF1003' # disable rule 'Convert if/else-if chain to tagged switch'
         - '-QF1004' # disable rule 'Use strings.ReplaceAll instead of strings.Replace'
-<<<<<<< HEAD
-        - '-QF1011' # disable rule 'Omit redundant type from variable declaration'
-        - '-ST1016' # disable rule 'Use consistent method receiver names'
-=======
-        - '-QF1008' # disable rule 'Omit embedded fields from selector'
       # https://golangci-lint.run/usage/linters/#staticcheck
       # https://staticcheck.dev/docs/configuration/options/#initialisms
       initialisms:
@@ -69,7 +64,6 @@
         - "UUID"
         - "XML"
 
->>>>>>> c326b5d1
 formatters:
   enable:
     - gofmt
