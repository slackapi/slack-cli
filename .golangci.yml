# Copyright 2022-2025 Salesforce, Inc.
#
# Licensed under the Apache License, Version 2.0 (the "License");
# you may not use this file except in compliance with the License.
# You may obtain a copy of the License at
#
#     http://www.apache.org/licenses/LICENSE-2.0
#
# Unless required by applicable law or agreed to in writing, software
# distributed under the License is distributed on an "AS IS" BASIS,
# WITHOUT WARRANTIES OR CONDITIONS OF ANY KIND, either express or implied.
# See the License for the specific language governing permissions and
# limitations under the License.

# https://golangci-lint.run/usage/configuration/

version: "2"
linters:
  enable:
    - misspell
  exclusions:
    generated: lax
    presets:
      - comments
      - common-false-positives
      - legacy
      - std-error-handling
    paths:
      - third_party$
      - builtin$
      - examples$
  settings:
    staticcheck:
      checks:
        - all
        - '-ST1023' # disable rule 'Redundant type in variable declaration'
        - '-QF1001' # disable rule 'Apply De Morgan’s law'
        - '-QF1012' # disable rule 'Use fmt.Fprintf instead of x.Write(fmt.Sprintf(...))'
        - '-QF1003' # disable rule 'Convert if/else-if chain to tagged switch'
        - '-QF1004' # disable rule 'Use strings.ReplaceAll instead of strings.Replace'
        - '-QF1008' # disable rule 'Omit embedded fields from selector'
<<<<<<< HEAD
        - '-ST1016' # disable rule 'Use consistent method receiver names'
=======
        - '-QF1011' # disable rule 'Omit redundant type from variable declaration'
      # https://golangci-lint.run/usage/linters/#staticcheck
      # https://staticcheck.dev/docs/configuration/options/#initialisms
      initialisms:
        - "ACL"
        - "API"
        - "CLI"
        - "EOF"
        - "HTML"
        - "HTTP"
        - "HTTPS"
        - "ID"
        - "IP"
        - "JSON"
        - "SDK"
        - "TCP"
        - "TLS"
        - "TS"
        - "TTL"
        - "UI"
        - "URI"
        - "URL"
        - "UTF"
        - "UTF8"
        - "UUID"
        - "XML"

>>>>>>> 6f92582a
formatters:
  enable:
    - gofmt
  exclusions:
    generated: lax
    paths:
      - third_party$
      - builtin$
      - examples$<|MERGE_RESOLUTION|>--- conflicted
+++ resolved
@@ -39,10 +39,6 @@
         - '-QF1003' # disable rule 'Convert if/else-if chain to tagged switch'
         - '-QF1004' # disable rule 'Use strings.ReplaceAll instead of strings.Replace'
         - '-QF1008' # disable rule 'Omit embedded fields from selector'
-<<<<<<< HEAD
-        - '-ST1016' # disable rule 'Use consistent method receiver names'
-=======
-        - '-QF1011' # disable rule 'Omit redundant type from variable declaration'
       # https://golangci-lint.run/usage/linters/#staticcheck
       # https://staticcheck.dev/docs/configuration/options/#initialisms
       initialisms:
@@ -69,7 +65,6 @@
         - "UUID"
         - "XML"
 
->>>>>>> 6f92582a
 formatters:
   enable:
     - gofmt
