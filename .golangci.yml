--- conflicted
+++ resolved
@@ -40,9 +40,6 @@
         - '-QF1004' # disable rule 'Use strings.ReplaceAll instead of strings.Replace'
         - '-QF1008' # disable rule 'Omit embedded fields from selector'
         - '-QF1011' # disable rule 'Omit redundant type from variable declaration'
-<<<<<<< HEAD
-=======
-        - '-ST1016' # disable rule 'Use consistent method receiver names'
       # https://golangci-lint.run/usage/linters/#staticcheck
       # https://staticcheck.dev/docs/configuration/options/#initialisms
       initialisms:
@@ -69,7 +66,6 @@
         - "UUID"
         - "XML"
 
->>>>>>> 21ed77b3
 formatters:
   enable:
     - gofmt
