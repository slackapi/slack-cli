// Copyright 2022-2025 Salesforce, Inc.
//
// Licensed under the Apache License, Version 2.0 (the "License");
// you may not use this file except in compliance with the License.
// You may obtain a copy of the License at
//
//     http://www.apache.org/licenses/LICENSE-2.0
//
// Unless required by applicable law or agreed to in writing, software
// distributed under the License is distributed on an "AS IS" BASIS,
// WITHOUT WARRANTIES OR CONDITIONS OF ANY KIND, either express or implied.
// See the License for the specific language governing permissions and
// limitations under the License.

package project

import (
	"context"
	"fmt"
<<<<<<< HEAD
=======
	"strings"
>>>>>>> 1d23e940
	"time"

	"github.com/slackapi/slack-cli/internal/api"
	"github.com/slackapi/slack-cli/internal/pkg/create"
	"github.com/slackapi/slack-cli/internal/shared"
	"github.com/slackapi/slack-cli/internal/style"
	"github.com/spf13/cobra"
)

// Flags
var samplesTemplateURLFlag string
var samplesGitBranchFlag string
var samplesListFlag bool
var samplesLanguageFlag string

func NewSamplesCommand(clients *shared.ClientFactory) *cobra.Command {
	cmd := &cobra.Command{
		Use:     "samples [name]",
		Aliases: []string{"sample"},
		Short:   "List available sample apps",
		Long:    "List and create an app from the available samples",
		Example: style.ExampleCommandsf([]style.ExampleCommand{
			{
				Meaning: "List Bolt for JavaScript samples",
				Command: "samples --list --language node",
			},
			{
				Meaning: "Select a sample app to create",
				Command: "samples my-project",
			},
		}),
		Args: cobra.MaximumNArgs(1),
		RunE: func(cmd *cobra.Command, args []string) error {
			clients.Config.SetFlags(cmd)
			return runSamplesCommand(clients, cmd, args)
		},
	}

	// DEPRECATED(semver:major): Prefer the create command when repository details are known
	cmd.Flags().StringVarP(&samplesGitBranchFlag, "branch", "b", "", "name of git branch to checkout")
	cmd.Flag("branch").Hidden = true
	// DEPRECATED(semver:major): Prefer the create command when repository details are known
	cmd.Flags().StringVarP(&samplesTemplateURLFlag, "template", "t", "", "template URL for your app")
	cmd.Flag("template").Hidden = true

	cmd.Flags().StringVar(&samplesLanguageFlag, "language", "", "runtime for the app framework\n  ex: \"deno\", \"node\", \"python\"")
<<<<<<< HEAD
	cmd.Flags().BoolVar(&samplesListFlag, "list", false, "print recommended samples")
=======
	cmd.Flags().BoolVar(&samplesListFlag, "list", false, "prints samples without interactivity")
>>>>>>> 1d23e940

	return cmd
}

// runSamplesCommand prompts for a sample then clones with the create command
func runSamplesCommand(clients *shared.ClientFactory, cmd *cobra.Command, args []string) error {
	ctx := cmd.Context()

	// DEPRECATED(semver:major): Prefer the create command when repository details are known
	if cmd.Flag("branch").Changed || cmd.Flag("template").Changed {
		clients.IO.PrintWarning(ctx, "DEPRECATED: The `--branch` and `--template` flags are deprecated for the `samples` command; use the `create` command instead")
	}

	sampler := api.NewHTTPClient(api.HTTPClientOptions{
		TotalTimeOut: 60 * time.Second,
	})
	samples, err := create.GetSampleRepos(sampler)
	if err != nil {
		return err
	}
	if samplesListFlag || !clients.IO.IsTTY() {
		err := listSampleSelection(ctx, clients, samples)
		if err != nil {
			return err
		}
		return nil
	}
	selectedSample, err := promptSampleSelection(ctx, clients, samples)
	if err != nil {
		return err
	}

	// Instantiate the `create` command to call it using programmatically set flags
	createCmd := NewCreateCommand(clients)

	// Prepare template and branch flags with selected or provided repo values
	if err := createCmd.Flag("template").Value.Set(selectedSample); err != nil {
		return err
	}
	createCmd.Flag("template").Changed = true
	if err := createCmd.Flag("branch").Value.Set(samplesGitBranchFlag); err != nil {
		return err
	}
	createCmd.Flag("branch").Changed = cmd.Flag("branch").Changed

	// If preferred directory name is passed in as an argument to the `create`
	// command first, honor that preference and use it to create the project
	createCmd.SetArgs(args)

	// Execute the `create` command with the set flag
	return createCmd.ExecuteContext(ctx)
}

// listSampleSelection outputs available samples matching a language flag filter
func listSampleSelection(ctx context.Context, clients *shared.ClientFactory, sampleRepos []create.GithubRepo) error {
	filteredRepos := filterRepos(sampleRepos, samplesLanguageFlag)
	sortedRepos := sortRepos(filteredRepos)
<<<<<<< HEAD
	message := ""
	if samplesLanguageFlag != "" {
		message = fmt.Sprintf("Listing %d \"%s\" project samples", len(sortedRepos), samplesLanguageFlag)
	} else {
		message = fmt.Sprintf("Listing %d project samples", len(sortedRepos))
	}
	clients.IO.PrintInfo(ctx, false, "\n%s", style.Sectionf(style.TextSection{
		Emoji: "house_buildings",
=======
	templateRepos := []create.GithubRepo{}
	exampleRepos := []create.GithubRepo{}
	for _, repo := range sortedRepos {
		if strings.Contains(repo.FullName, "template") {
			templateRepos = append(templateRepos, repo)
		} else {
			exampleRepos = append(exampleRepos, repo)
		}
	}
	message := ""
	if samplesLanguageFlag != "" {
		message = fmt.Sprintf(
			"Listing %d \"%s\" templates and project samples",
			len(filteredRepos),
			samplesLanguageFlag,
		)
	} else {
		message = fmt.Sprintf("Listing %d template and project samples", len(filteredRepos))
	}
	clients.IO.PrintInfo(ctx, false, "\n%s", style.Sectionf(style.TextSection{
		Emoji: "toolbox",
>>>>>>> 1d23e940
		Text:  "Samples",
		Secondary: []string{
			message,
		},
	}))
<<<<<<< HEAD
	emojis := []string{
		"microscope",
		"test_tube",
		"petri_dish",
		"dna",
	}
	for ii, sample := range sortedRepos {
		clients.IO.PrintInfo(ctx, false, style.Sectionf(style.TextSection{
			Emoji: emojis[ii%len(emojis)],
			Text:  sample.Name,
			Secondary: []string{
				sample.Description,
=======
	samples := append(
		templateRepos,
		exampleRepos...,
	)
	for _, sample := range samples {
		clients.IO.PrintInfo(ctx, false, style.Sectionf(style.TextSection{
			Emoji: "hammer_and_wrench",
			Text: fmt.Sprintf(
				" %s | %s | %d %s",
				style.Bold(sample.Name),
				sample.Description,
				sample.StargazersCount,
				style.Pluralize("star", "stars", sample.StargazersCount),
			),
			Secondary: []string{
>>>>>>> 1d23e940
				fmt.Sprintf("https://github.com/%s", sample.FullName),
			},
		}))
	}
	return nil
}<|MERGE_RESOLUTION|>--- conflicted
+++ resolved
@@ -17,10 +17,7 @@
 import (
 	"context"
 	"fmt"
-<<<<<<< HEAD
-=======
 	"strings"
->>>>>>> 1d23e940
 	"time"
 
 	"github.com/slackapi/slack-cli/internal/api"
@@ -67,11 +64,7 @@
 	cmd.Flag("template").Hidden = true
 
 	cmd.Flags().StringVar(&samplesLanguageFlag, "language", "", "runtime for the app framework\n  ex: \"deno\", \"node\", \"python\"")
-<<<<<<< HEAD
-	cmd.Flags().BoolVar(&samplesListFlag, "list", false, "print recommended samples")
-=======
 	cmd.Flags().BoolVar(&samplesListFlag, "list", false, "prints samples without interactivity")
->>>>>>> 1d23e940
 
 	return cmd
 }
@@ -129,16 +122,6 @@
 func listSampleSelection(ctx context.Context, clients *shared.ClientFactory, sampleRepos []create.GithubRepo) error {
 	filteredRepos := filterRepos(sampleRepos, samplesLanguageFlag)
 	sortedRepos := sortRepos(filteredRepos)
-<<<<<<< HEAD
-	message := ""
-	if samplesLanguageFlag != "" {
-		message = fmt.Sprintf("Listing %d \"%s\" project samples", len(sortedRepos), samplesLanguageFlag)
-	} else {
-		message = fmt.Sprintf("Listing %d project samples", len(sortedRepos))
-	}
-	clients.IO.PrintInfo(ctx, false, "\n%s", style.Sectionf(style.TextSection{
-		Emoji: "house_buildings",
-=======
 	templateRepos := []create.GithubRepo{}
 	exampleRepos := []create.GithubRepo{}
 	for _, repo := range sortedRepos {
@@ -160,26 +143,11 @@
 	}
 	clients.IO.PrintInfo(ctx, false, "\n%s", style.Sectionf(style.TextSection{
 		Emoji: "toolbox",
->>>>>>> 1d23e940
 		Text:  "Samples",
 		Secondary: []string{
 			message,
 		},
 	}))
-<<<<<<< HEAD
-	emojis := []string{
-		"microscope",
-		"test_tube",
-		"petri_dish",
-		"dna",
-	}
-	for ii, sample := range sortedRepos {
-		clients.IO.PrintInfo(ctx, false, style.Sectionf(style.TextSection{
-			Emoji: emojis[ii%len(emojis)],
-			Text:  sample.Name,
-			Secondary: []string{
-				sample.Description,
-=======
 	samples := append(
 		templateRepos,
 		exampleRepos...,
@@ -195,7 +163,6 @@
 				style.Pluralize("star", "stars", sample.StargazersCount),
 			),
 			Secondary: []string{
->>>>>>> 1d23e940
 				fmt.Sprintf("https://github.com/%s", sample.FullName),
 			},
 		}))
