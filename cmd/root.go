--- conflicted
+++ resolved
@@ -363,13 +363,6 @@
 				clients.IO.PrintDebug(ctx, "Exiting with cancel exit code.")
 				clients.Os.Exit(int(iostreams.ExitCancel))
 			}()
-<<<<<<< HEAD
-		// Received cancelled context, so send an interrupt signal
-		case <-ctx.Done():
-			clients.IO.PrintDebug(ctx, "Got a cancelled context, sending interrupt signal")
-			interruptChan <- os.Interrupt
-=======
->>>>>>> fee6a2f4
 		// Received completed execution, so exit the process successfully
 		case <-completedChan:
 			exitChan <- true
