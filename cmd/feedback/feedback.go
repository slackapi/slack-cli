// Copyright 2022-2025 Salesforce, Inc.
//
// Licensed under the Apache License, Version 2.0 (the "License");
// you may not use this file except in compliance with the License.
// You may obtain a copy of the License at
//
//     http://www.apache.org/licenses/LICENSE-2.0
//
// Unless required by applicable law or agreed to in writing, software
// distributed under the License is distributed on an "AS IS" BASIS,
// WITHOUT WARRANTIES OR CONDITIONS OF ANY KIND, either express or implied.
// See the License for the specific language governing permissions and
// limitations under the License.

package feedback

import (
	"context"
	"fmt"
	"net/url"
	"sort"
	"time"

	"github.com/slackapi/slack-cli/internal/config"
	"github.com/slackapi/slack-cli/internal/iostreams"
	"github.com/slackapi/slack-cli/internal/shared"
	"github.com/slackapi/slack-cli/internal/slackerror"
	"github.com/slackapi/slack-cli/internal/slacktrace"
	"github.com/slackapi/slack-cli/internal/style"
	"github.com/spf13/cobra"
)

var surveyNameFlag string
var noPromptFlag bool

type SlackSurvey struct {
	// Name is the survey identifier
	Name string
	// PromptDisplayText is displayed as the `feedback` command prompt option
	PromptDisplayText string
	// PromptDescription is displayed beneath the `feedback` command prompt option
	PromptDescription string
	// SkipQueryParams is a flag to skip adding query params to the survey URL (optional, default false)
	SkipQueryParams bool
	// URL is the survey URL
	URL url.URL
	// Config returns either the project-level or system-level survey config
	Config func(clients *shared.ClientFactory) SurveyConfigInterface
	// Frequency is how often we should ask users to complete the survey
	Frequency Frequency
	// Info prints additional information about the survey; displayed when the option is selected in `feedback`
	// Info is optional
	Info func(ctx context.Context, clients *shared.ClientFactory)
	// Ask either prints text or prompts the user to complete the survey
	// Potentially displayed after `run`/`deploy`/`doctor` (or other places where ShowSurveyMessages is called)
	Ask func(ctx context.Context, clients *shared.ClientFactory) (bool, error)
}

// Frequency defines how often we want to ask the user to complete the survey
type Frequency int

const (
	Always  Frequency = iota // We always want to ask
	Once                     // Ask user to complete the survey only once
	Monthly                  // Ask user to complete the survey once a month
	Never                    // Do not ask the user to complete the survey
)

// Supported survey names
const (
<<<<<<< HEAD
	SlackCLIFeedback      = "slack-cli-feedback"
=======
	SlackCLIFeedback      = "slack-cli"
>>>>>>> 5d08f1cb
	SlackPlatformFeedback = "platform-improvements"
)

type SurveyConfigInterface interface {
	GetSurveyConfig(ctx context.Context, name string) (config.SurveyConfig, error)
	SetSurveyConfig(ctx context.Context, name string, surveyConfig config.SurveyConfig) error
}

// SurveyStore stores all available surveys.
// New surveys should be added here.
var SurveyStore = map[string]SlackSurvey{
	// SlackCLIFeedback asks for Slack CLI feedback using GitHub Issues
	SlackCLIFeedback: {
		Name:              SlackCLIFeedback,
		PromptDisplayText: "Slack CLI",
		PromptDescription: "Questions, issues, and feature requests about the Slack CLI",
		SkipQueryParams:   true,
		URL: url.URL{
			RawPath: "https://github.com/slackapi/slack-cli/issues",
		},
		Info: func(ctx context.Context, clients *shared.ClientFactory) {
			clients.IO.PrintInfo(ctx, false, fmt.Sprintf(
				"%s\n%s\n",
				style.Secondary("Ask questions, submit issues, or suggest features for the SLack CLI:"),
				style.Secondary(style.Highlight("https://github.com/slackapi/slack-cli/issues")),
			))
		},
<<<<<<< HEAD
=======
		Trace: slacktrace.FeedbackMessage,
>>>>>>> 5d08f1cb
		Ask: func(ctx context.Context, clients *shared.ClientFactory) (bool, error) {
			clients.IO.PrintInfo(ctx, false, style.Sectionf(style.TextSection{
				Emoji: "love_letter",
				Text:  "We would love to know how things are going",
				Secondary: []string{
<<<<<<< HEAD
					"Share your experience with " + style.Commandf("feedback --name slack-cli-feedback", false),
=======
					"Share your experience with " + style.Commandf(fmt.Sprintf("feedback --name %s", SlackCLIFeedback), false),
>>>>>>> 5d08f1cb
				},
			}))
			return false, nil
		},
		Frequency: Never,
		Config: func(clients *shared.ClientFactory) SurveyConfigInterface {
			return clients.Config.SystemConfig
		},
	},
	// SlackPlatformFeedback asks for general developer experience feedback
	SlackPlatformFeedback: {
		Name:              SlackPlatformFeedback,
		PromptDisplayText: "Slack Platform",
		PromptDescription: "Developer support for the Slack Platform, Slack API, Block Kit, and more",
		URL:               url.URL{RawPath: "https://docs.slack.dev/developer-support"},
		Info: func(ctx context.Context, clients *shared.ClientFactory) {
			clients.IO.PrintInfo(ctx, false, fmt.Sprintf(
				"%s\n%s\n",
				style.Secondary("You can send us a message at "+style.Highlight(email)),
				style.Secondary("Or, share your experiences at "+style.Highlight("https://docs.slack.dev/developer-support")),
			))
		},
		Ask: func(ctx context.Context, clients *shared.ClientFactory) (bool, error) {
			clients.IO.PrintInfo(ctx, false, style.Sectionf(style.TextSection{
				Emoji: "love_letter",
				Text:  "We would love to know how things are going",
				Secondary: []string{
					"Share your development experience with " + style.Commandf("feedback", false),
				},
			}))
			return false, nil
		},
		Frequency: Always,
		Config: func(clients *shared.ClientFactory) SurveyConfigInterface {
			return clients.Config.SystemConfig
		},
	},
}

// SetAskedAtTimestamp writes a timestamp for when the survey was last asked to the project or system level config
func (s SlackSurvey) SetAskedAtTimestamp(ctx context.Context, clients *shared.ClientFactory) error {
	t := time.Now()
	err := s.Config(clients).SetSurveyConfig(ctx, s.Name, config.SurveyConfig{AskedAt: t.Format(time.RFC3339)})
	if err != nil {
		return err
	}
	return nil
}

// SetCompletedAtTimestamp writes a timestamp for when the survey was asked and completed to the project or system level config
func (s SlackSurvey) SetCompletedAtTimestamp(ctx context.Context, clients *shared.ClientFactory, name string) error {
	t := time.Now()
	timestamp := t.Format(time.RFC3339)
	err := s.Config(clients).SetSurveyConfig(ctx, name, config.SurveyConfig{AskedAt: timestamp, CompletedAt: timestamp})
	if err != nil {
		return err
	}
	return nil
}

// ShouldAsk returns true if we should ask the user the complete the survey
func (s SlackSurvey) ShouldAsk(cfg config.SurveyConfig) (bool, error) {
	if s.Frequency == Never {
		return false, nil
	}

	if cfg.AskedAt == "" { // survey has never been asked before
		return true, nil
	}

	if s.Frequency == Always {
		return true, nil
	}

	if s.Frequency == Once {
		return false, nil // we've already asked
	}

	t, err := time.Parse(time.RFC3339, cfg.AskedAt)
	if err != nil {
		return false, err
	}
	if s.Frequency == Monthly {
		secondsInAMonth := int64(60 * 60 * 24 * 31)
		secondsElapsedSinceAsked := time.Now().Unix() - t.Unix()
		return secondsElapsedSinceAsked > secondsInAMonth, nil // Return true if we asked over a month ago
	}

	return false, nil
}

const (
	email       = "feedback@slack.com"
	leadMessage = "Thanks for taking a moment to share your feedback!"
)

func NewFeedbackCommand(clients *shared.ClientFactory) *cobra.Command {
	cmd := &cobra.Command{
		Use:     "feedback",
		Aliases: []string{},
		Short:   "Share feedback about your experience or project",
		Long:    "Help us make the Slack Platform better with your feedback",
		Example: style.ExampleCommandsf([]style.ExampleCommand{
			{Command: "feedback", Meaning: "Choose to give feedback on part of the Slack Platform"},
<<<<<<< HEAD
			{Command: "feedback --name slack-cli-feedback", Meaning: "Give feedback on the Slack CLI"},
=======
			{Command: fmt.Sprintf("feedback --name %s", SlackCLIFeedback), Meaning: "Give feedback on the Slack CLI"},
>>>>>>> 5d08f1cb
		}),
		PreRun: func(cmd *cobra.Command, args []string) {
			clients.Config.SetFlags(cmd)
		},
		RunE: func(cmd *cobra.Command, args []string) error {
			ctx := cmd.Context()
			return runFeedbackCommand(ctx, clients, cmd)
		},
	}

	// Initialize flags

	surveyNames := []string{}
	for _, s := range SurveyStore {
		surveyNames = append(surveyNames, s.Name)
	}
	sort.Strings(surveyNames)
	nameFlagDescription := style.Sectionf(style.TextSection{
		Text:      "name of the feedback:",
		Secondary: surveyNames,
	})
	cmd.Flags().StringVar(&surveyNameFlag, "name", "", nameFlagDescription)

	cmd.Flags().BoolVar(&noPromptFlag, "no-prompt", false, "run command without prompts")

	return cmd
}

// runFeedbackCommand will open the user's browser to the feedback survey webpage.
func runFeedbackCommand(ctx context.Context, clients *shared.ClientFactory, cmd *cobra.Command) error {
	if len(SurveyStore) == 0 {
		clients.IO.PrintInfo(ctx, false, "No feedback options currently available; please try again later")
		return nil
	}

	surveyNames, surveyPromptOptions := initSurveyOpts(ctx, clients, SurveyStore)

	if _, ok := SurveyStore[surveyNameFlag]; !ok && surveyNameFlag != "" {
<<<<<<< HEAD
		return slackerror.New(slackerror.ErrFeedbackNameInvalid).
			WithMessage("Invalid feedback name provided: %s", surveyNameFlag)
	}

	if surveyNameFlag == "" && noPromptFlag {
		return slackerror.New(slackerror.ErrFeedbackNameRequired)
=======
		return slackerror.New("invalid_survey_name").
			WithMessage("Invalid feedback name provided: %s", surveyNameFlag).
			WithRemediation("View the feedback options with %s", style.Commandf("feedback --help", false))
	}

	if surveyNameFlag == "" && noPromptFlag {
		return slackerror.New("survey_name_required").
			WithMessage("Please provide a feedback name or remove the --no-prompt flag").
			WithRemediation("View feedback options with %s", style.Commandf("feedback --help", false))
>>>>>>> 5d08f1cb
	}

	clients.IO.PrintInfo(ctx, false, style.Sectionf(style.TextSection{
		Emoji: "love_letter",
		Text:  leadMessage,
	}))

	var err error

	surveyName := surveyNameFlag
	if surveyName == "" {
		if len(surveyNames) == 1 {
			surveyName = surveyNames[0]
		} else {
			surveyName, err = chooseSurveyPrompt(ctx, clients, surveyNames, surveyPromptOptions)
			if err != nil {
				return err
			}
		}
	}

	err = executeSurvey(ctx, clients, SurveyStore[surveyName])
	if err != nil {
		return err
	}

	return nil
}

// initSurveyOpts prepares prompt options based on the survey store
func initSurveyOpts(ctx context.Context, clients *shared.ClientFactory, surveys map[string]SlackSurvey) ([]string, []string) {
	var sortedSurveys []SlackSurvey

	// Sort survey options consistently
	for _, s := range SurveyStore {
		sortedSurveys = append(sortedSurveys, s)
	}
	sort.Slice(sortedSurveys, func(i, j int) bool {
		return sortedSurveys[i].PromptDisplayText < sortedSurveys[j].PromptDisplayText
	})

	// Initialize survey options
	var names []string
	var opts []string
	for _, s := range sortedSurveys {
		if s.Config == nil {
			clients.IO.PrintDebug(ctx, fmt.Sprintf("survey config not set; skipping %s", s.Name))
			continue
		}
		names = append(names, s.Name)
		cfg, err := s.Config(clients).GetSurveyConfig(ctx, s.Name)
		if err != nil {
			if !slackerror.IsErrorType(err, slackerror.ErrSurveyConfigNotFound) {
				clients.IO.PrintDebug(ctx, "Error getting survey config for %s: %s", s.Name, err)
			}
			opts = append(opts, s.PromptDisplayText)
			continue
		}
		if cfg.CompletedAt == "" {
			opts = append(opts, s.PromptDisplayText)
			continue
		}
		t, err := time.Parse(time.RFC3339, cfg.CompletedAt)
		if err != nil {
			clients.IO.PrintDebug(ctx, err.Error())
			opts = append(opts, s.PromptDisplayText)
			continue
		}
		opts = append(opts, fmt.Sprintf("%s (completed %s)", s.PromptDisplayText, t.Format("January 2, 2006")))
	}

	return names, opts
}

// executeSurvey prints a message, opens the survey URL and marks the survey as completed
func executeSurvey(ctx context.Context, clients *shared.ClientFactory, s SlackSurvey) error {
	// Display survey info
	if s.Info != nil {
		s.Info(ctx, clients)
	}
<<<<<<< HEAD

	clients.IO.PrintTrace(ctx, slacktrace.FeedbackMessage, s.Name)
=======
	clients.IO.PrintTrace(ctx, s.Trace, s.Name)
>>>>>>> 5d08f1cb

	var err error
	var ok bool
	if !noPromptFlag {
		ok, err = clients.IO.ConfirmPrompt(ctx, "Open in browser?", true)
		if err != nil {
			return err
		}
	}

	url := s.URL.RawPath

	if !s.SkipQueryParams {
		url, err = addQueryParams(ctx, clients, s.URL.RawPath)
		if err != nil {
			return err
		}
	}

	if ok { // Open survey in browser
		clients.Browser().OpenURL(url)
	} else { // Print survey URL
		clients.IO.PrintInfo(ctx, false, fmt.Sprint("Feedback URL: \n", style.Secondary(url)))
	}

	// Record completion
	return s.SetCompletedAtTimestamp(ctx, clients, s.Name)
}

// chooseSurveyPrompt prompts the user to select a survey
func chooseSurveyPrompt(ctx context.Context, clients *shared.ClientFactory, surveyNames []string, surveyPromptOptions []string) (string, error) {
	msg := "What type of feedback would you like to give?\n"

	var survey string
	selection, err := clients.IO.SelectPrompt(ctx, msg, surveyPromptOptions,
		iostreams.SelectPromptConfig{
			Flag:     clients.Config.Flags.Lookup("name"),
			PageSize: 4,
			Description: func(value string, index int) string {
				if index < len(surveyNames) {
					return SurveyStore[surveyNames[index]].PromptDescription
				}
				return ""
			}})
	if err != nil {
		return "", err
	} else if selection.Flag {
		survey = selection.Option
	} else if selection.Prompt {
		survey = surveyNames[selection.Index]
	}

	fmt.Println()

	return survey, nil
}

// addQueryParams adds common query params to the survey URL for tracking
func addQueryParams(ctx context.Context, clients *shared.ClientFactory, originalURL string) (string, error) {
	u, err := url.Parse(originalURL)
	if err != nil {
		return "", err
	}
	q := u.Query()
	q.Set("utm_medium", "cli")
	q.Set("utm_source", "cli")

	systemID, err := clients.Config.SystemConfig.GetSystemID(ctx)
	if err != nil {
		return "", err
	}
	q.Set("system_id", systemID)

	projectID, err := clients.Config.ProjectConfig.GetProjectID(ctx)
	if err == nil {
		q.Set("project_id", projectID)
	}

	u.RawQuery = q.Encode()
	return u.String(), nil
}

// ShowSurveyMessages displays a message or prompt for feedback for one or more surveys
func ShowSurveyMessages(ctx context.Context, clients *shared.ClientFactory) error {
	for _, s := range SurveyStore {
		cfg, err := s.Config(clients).GetSurveyConfig(ctx, s.Name)
		if err != nil {
			if !slackerror.IsErrorType(err, slackerror.ErrSurveyConfigNotFound) {
				clients.IO.PrintDebug(ctx, "Error getting survey config for %s: %s", s.Name, err)
				continue
			}
		}
		ok, err := s.ShouldAsk(cfg)
		if err != nil {
			clients.IO.PrintDebug(ctx, "Error checking survey config for %s: %s", s.Name, err)
			continue
		}
		if !ok {
			continue
		}
		shouldExecuteSurvey, err := s.Ask(ctx, clients)
		if err != nil {
			return err
		}
		if !shouldExecuteSurvey {
			err = s.SetAskedAtTimestamp(ctx, clients)
			if err != nil {
				return err
			}
			continue
		}
		err = executeSurvey(ctx, clients, s)
		if err != nil {
			return err
		}
	}
	return nil
}

// ShowFeedbackMessageOnTerminate prints a message asking for user feedback when
// an interrupt signal is received, flushing the ^C ctrl+C character in the process.
func ShowFeedbackMessageOnTerminate(ctx context.Context, clients *shared.ClientFactory) {
	err := ShowSurveyMessages(ctx, clients)
	if err != nil {
		clients.IO.PrintError(ctx, err.Error())
	}
}<|MERGE_RESOLUTION|>--- conflicted
+++ resolved
@@ -68,11 +68,7 @@
 
 // Supported survey names
 const (
-<<<<<<< HEAD
-	SlackCLIFeedback      = "slack-cli-feedback"
-=======
 	SlackCLIFeedback      = "slack-cli"
->>>>>>> 5d08f1cb
 	SlackPlatformFeedback = "platform-improvements"
 )
 
@@ -100,20 +96,12 @@
 				style.Secondary(style.Highlight("https://github.com/slackapi/slack-cli/issues")),
 			))
 		},
-<<<<<<< HEAD
-=======
-		Trace: slacktrace.FeedbackMessage,
->>>>>>> 5d08f1cb
 		Ask: func(ctx context.Context, clients *shared.ClientFactory) (bool, error) {
 			clients.IO.PrintInfo(ctx, false, style.Sectionf(style.TextSection{
 				Emoji: "love_letter",
 				Text:  "We would love to know how things are going",
 				Secondary: []string{
-<<<<<<< HEAD
-					"Share your experience with " + style.Commandf("feedback --name slack-cli-feedback", false),
-=======
 					"Share your experience with " + style.Commandf(fmt.Sprintf("feedback --name %s", SlackCLIFeedback), false),
->>>>>>> 5d08f1cb
 				},
 			}))
 			return false, nil
@@ -218,11 +206,7 @@
 		Long:    "Help us make the Slack Platform better with your feedback",
 		Example: style.ExampleCommandsf([]style.ExampleCommand{
 			{Command: "feedback", Meaning: "Choose to give feedback on part of the Slack Platform"},
-<<<<<<< HEAD
-			{Command: "feedback --name slack-cli-feedback", Meaning: "Give feedback on the Slack CLI"},
-=======
 			{Command: fmt.Sprintf("feedback --name %s", SlackCLIFeedback), Meaning: "Give feedback on the Slack CLI"},
->>>>>>> 5d08f1cb
 		}),
 		PreRun: func(cmd *cobra.Command, args []string) {
 			clients.Config.SetFlags(cmd)
@@ -261,24 +245,12 @@
 	surveyNames, surveyPromptOptions := initSurveyOpts(ctx, clients, SurveyStore)
 
 	if _, ok := SurveyStore[surveyNameFlag]; !ok && surveyNameFlag != "" {
-<<<<<<< HEAD
 		return slackerror.New(slackerror.ErrFeedbackNameInvalid).
 			WithMessage("Invalid feedback name provided: %s", surveyNameFlag)
 	}
 
 	if surveyNameFlag == "" && noPromptFlag {
 		return slackerror.New(slackerror.ErrFeedbackNameRequired)
-=======
-		return slackerror.New("invalid_survey_name").
-			WithMessage("Invalid feedback name provided: %s", surveyNameFlag).
-			WithRemediation("View the feedback options with %s", style.Commandf("feedback --help", false))
-	}
-
-	if surveyNameFlag == "" && noPromptFlag {
-		return slackerror.New("survey_name_required").
-			WithMessage("Please provide a feedback name or remove the --no-prompt flag").
-			WithRemediation("View feedback options with %s", style.Commandf("feedback --help", false))
->>>>>>> 5d08f1cb
 	}
 
 	clients.IO.PrintInfo(ctx, false, style.Sectionf(style.TextSection{
@@ -359,12 +331,8 @@
 	if s.Info != nil {
 		s.Info(ctx, clients)
 	}
-<<<<<<< HEAD
 
 	clients.IO.PrintTrace(ctx, slacktrace.FeedbackMessage, s.Name)
-=======
-	clients.IO.PrintTrace(ctx, s.Trace, s.Name)
->>>>>>> 5d08f1cb
 
 	var err error
 	var ok bool
