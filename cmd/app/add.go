// Copyright 2022-2025 Salesforce, Inc.
//
// Licensed under the Apache License, Version 2.0 (the "License");
// you may not use this file except in compliance with the License.
// You may obtain a copy of the License at
//
//     http://www.apache.org/licenses/LICENSE-2.0
//
// Unless required by applicable law or agreed to in writing, software
// distributed under the License is distributed on an "AS IS" BASIS,
// WITHOUT WARRANTIES OR CONDITIONS OF ANY KIND, either express or implied.
// See the License for the specific language governing permissions and
// limitations under the License.

package app

import (
	"context"
	"fmt"

	"github.com/slackapi/slack-cli/internal/app"
	"github.com/slackapi/slack-cli/internal/cmdutil"
	"github.com/slackapi/slack-cli/internal/config"
	"github.com/slackapi/slack-cli/internal/experiment"
	"github.com/slackapi/slack-cli/internal/logger"
	"github.com/slackapi/slack-cli/internal/pkg/apps"
	"github.com/slackapi/slack-cli/internal/prompts"
	"github.com/slackapi/slack-cli/internal/shared"
	"github.com/slackapi/slack-cli/internal/shared/types"
	"github.com/slackapi/slack-cli/internal/slackerror"
	"github.com/slackapi/slack-cli/internal/style"
	"github.com/spf13/cobra"
)

// Handle to client's function used for testing
var runAddCommandFunc = RunAddCommand
var appInstallProdAppFunc = apps.Add
var appInstallDevAppFunc = apps.InstallLocalApp
var appSelectPromptFunc = prompts.AppSelectPrompt

// Flags

type addCmdFlags struct {
	orgGrantWorkspaceID string
	environmentFlag     string
}

var addFlags addCmdFlags

// NewAddCommand returns a new Cobra command
func NewAddCommand(clients *shared.ClientFactory) *cobra.Command {
	cmd := &cobra.Command{
		Use:     "install [flags]",
		Aliases: []string{"add"},
		Short:   "Install the app to a team",
		Long:    "Install the app to a team",
		Example: style.ExampleCommandsf([]style.ExampleCommand{
			{Command: "app install", Meaning: "Install a production app to a team"},
			{Command: "app install --team T0123456", Meaning: "Install a production app to a specific team"},
			{Command: "app install --team T0123456 --environment local", Meaning: "Install a local dev app to a specific team"},
		}),
		PreRunE: func(cmd *cobra.Command, args []string) error {
			ctx := cmd.Context()
			return preRunAddCommand(ctx, clients)
		},
		RunE: func(cmd *cobra.Command, args []string) error {
			ctx := cmd.Context()
			_, _, appInstance, err := runAddCommandFunc(ctx, clients, nil, addFlags.orgGrantWorkspaceID)
			if err != nil {
				return err
			}
			return printAddSuccess(clients, cmd, appInstance)
		},
	}

	cmd.Flags().StringVar(&addFlags.orgGrantWorkspaceID, cmdutil.OrgGrantWorkspaceFlag, "", cmdutil.OrgGrantWorkspaceDescription())
	cmd.Flags().StringVarP(&addFlags.environmentFlag, "environment", "E", "", "environment of app (local, deployed)")

	return cmd
}

// preRunAddCommand confirms an app is available for installation
func preRunAddCommand(ctx context.Context, clients *shared.ClientFactory) error {
	err := cmdutil.IsValidProjectDirectory(clients)
	if err != nil {
		return err
	}
	if !clients.Config.WithExperimentOn(experiment.BoltFrameworks) {
		return nil
	}
	return nil
}

// RunAddCommand executes the workspace install command, prints output, and returns any errors.
func RunAddCommand(ctx context.Context, clients *shared.ClientFactory, selection *prompts.SelectedApp, orgGrantWorkspaceID string) (context.Context, types.InstallState, types.App, error) {
	if selection == nil {
<<<<<<< HEAD
		var isProductionApp bool
		var err error

		// When team flag is provided, default app environment to deployed if not specified.
		// TODO(semver:major): Remove defaulting to deployed and require the environment flag to be set.
		if clients.Config.TeamFlag != "" && addFlags.environmentFlag == "" {
			addFlags.environmentFlag = "deployed"
			clients.IO.PrintDebug(ctx,
				"Defaulting app environment to deployed because team flag is provided. "+
					"Please use '--environment deployed' to avoid breaking changes in the next major version.",
			)
		}

		switch addFlags.environmentFlag {
		case "deployed":
			isProductionApp = true
		case "local":
			isProductionApp = false
		default:
			// Prompt for deployed or local app environment.
			isProductionApp, err = promptIsProduction(ctx, clients)
			if err != nil {
				return ctx, "", types.App{}, err
			}
		}

		var appEnvironmentType prompts.AppEnvironmentType
		if isProductionApp {
			appEnvironmentType = prompts.ShowHostedOnly
		} else {
			appEnvironmentType = prompts.ShowLocalOnly
		}

		selected, err := teamAppSelectPromptFunc(ctx, clients, appEnvironmentType, prompts.ShowAllApps)
=======
		selected, err := appSelectPromptFunc(ctx, clients, prompts.ShowHostedOnly, prompts.ShowAllApps)
>>>>>>> 40e68635
		if err != nil {
			return ctx, "", types.App{}, err
		}
		selection = &selected

		if !isProductionApp {
			selection.App.IsDev = true
		}
	}

	if selection.Auth.TeamDomain == "" {
		return ctx, "", types.App{}, slackerror.New(slackerror.ErrCredentialsNotFound)
	}

	var err error
	orgGrantWorkspaceID, err = prompts.ValidateGetOrgWorkspaceGrant(ctx, clients, selection, orgGrantWorkspaceID, true /* top prompt option should be 'all workspaces' */)
	if err != nil {
		return ctx, "", types.App{}, err
	}

	clients.Config.ManifestEnv = app.SetManifestEnvTeamVars(clients.Config.ManifestEnv, selection.App.TeamDomain, selection.App.IsDev)

	// Set up event logger
	log := newAddLogger(clients, selection.Auth.TeamDomain)

	// Install dev app or prod app to a workspace
	installedApp, installState, err := appInstall(ctx, clients, log, selection, orgGrantWorkspaceID)
	if err != nil {
		return ctx, installState, types.App{}, err // pass the installState because some callers may use it to handle the error
	}

	// Update the context with the token
	ctx = config.SetContextToken(ctx, selection.Auth.Token)

	return ctx, installState, installedApp, nil
}

// newAddLogger creates a logger instance to receive event notifications
func newAddLogger(clients *shared.ClientFactory, envName string) *logger.Logger {
	return logger.New(
		// OnEvent
		func(event *logger.LogEvent) {
			teamName := event.DataToString("teamName")
			appName := event.DataToString("appName")
			switch event.Name {
			case "app_install_manifest":
				// Ignore this event and format manifest outputs in create/update events
			case "app_install_manifest_create":
				_, _ = clients.IO.WriteOut().Write([]byte(style.Sectionf(style.TextSection{
					Emoji: "books",
					Text:  "App Manifest",
					Secondary: []string{
						fmt.Sprintf(`Creating app manifest for "%s" in "%s"`, appName, teamName),
					},
				})))
			case "app_install_manifest_update":
				_, _ = clients.IO.WriteOut().Write([]byte("\n" + style.Sectionf(style.TextSection{
					Emoji: "books",
					Text:  "App Manifest",
					Secondary: []string{
						fmt.Sprintf(`Updated app manifest for "%s" in "%s"`, appName, teamName),
					},
				})))
			case "app_install_start":
				_, _ = clients.IO.WriteOut().Write([]byte("\n" + style.Sectionf(style.TextSection{
					Emoji: "house",
					Text:  "App Install",
					Secondary: []string{
						fmt.Sprintf(`Installing "%s" app to "%s"`, appName, teamName),
					},
				})))
			case "app_install_icon_success":
				iconPath := event.DataToString("iconPath")
				_, _ = clients.IO.WriteOut().Write([]byte(
					style.SectionSecondaryf("Updated app icon: %s", iconPath),
				))
			case "app_install_icon_error":
				iconError := event.DataToString("iconError")
				_, _ = clients.IO.WriteOut().Write([]byte(
					style.SectionSecondaryf("Error updating app icon: %s", iconError),
				))
			case "app_install_complete":
				_, _ = clients.IO.WriteOut().Write([]byte(
					style.SectionSecondaryf("Finished in %s", event.DataToString("installTime")),
				))
			default:
				// Ignore the event
			}
		},
	)
}

// printAddSuccess will print a list of the environments
func printAddSuccess(clients *shared.ClientFactory, cmd *cobra.Command, appInstance types.App) error {
	return runListCommand(cmd, clients)
}

// appInstall will install an app to a team. It supports both local and deployed app types.
func appInstall(ctx context.Context, clients *shared.ClientFactory, log *logger.Logger, selection *prompts.SelectedApp, orgGrantWorkspaceID string) (types.App, types.InstallState, error) {
	if selection != nil && selection.App.IsDev {
		// Install local dev app to a team
		installedApp, _, installState, err := appInstallDevAppFunc(ctx, clients, "", log, selection.Auth, selection.App)
		return installedApp, installState, err
	} else {
		installState, installedApp, err := appInstallProdAppFunc(ctx, clients, log, selection.Auth, selection.App, orgGrantWorkspaceID)
		return installedApp, installState, err
	}
}<|MERGE_RESOLUTION|>--- conflicted
+++ resolved
@@ -94,7 +94,6 @@
 // RunAddCommand executes the workspace install command, prints output, and returns any errors.
 func RunAddCommand(ctx context.Context, clients *shared.ClientFactory, selection *prompts.SelectedApp, orgGrantWorkspaceID string) (context.Context, types.InstallState, types.App, error) {
 	if selection == nil {
-<<<<<<< HEAD
 		var isProductionApp bool
 		var err error
 
@@ -128,10 +127,7 @@
 			appEnvironmentType = prompts.ShowLocalOnly
 		}
 
-		selected, err := teamAppSelectPromptFunc(ctx, clients, appEnvironmentType, prompts.ShowAllApps)
-=======
-		selected, err := appSelectPromptFunc(ctx, clients, prompts.ShowHostedOnly, prompts.ShowAllApps)
->>>>>>> 40e68635
+		selected, err := appSelectPromptFunc(ctx, clients, appEnvironmentType, prompts.ShowAllApps)
 		if err != nil {
 			return ctx, "", types.App{}, err
 		}
