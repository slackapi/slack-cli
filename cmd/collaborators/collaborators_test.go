// Copyright 2022-2025 Salesforce, Inc.
//
// Licensed under the Apache License, Version 2.0 (the "License");
// you may not use this file except in compliance with the License.
// You may obtain a copy of the License at
//
//     http://www.apache.org/licenses/LICENSE-2.0
//
// Unless required by applicable law or agreed to in writing, software
// distributed under the License is distributed on an "AS IS" BASIS,
// WITHOUT WARRANTIES OR CONDITIONS OF ANY KIND, either express or implied.
// See the License for the specific language governing permissions and
// limitations under the License.

package collaborators

import (
<<<<<<< HEAD
=======
	"fmt"
>>>>>>> b76e9333
	"testing"

	"github.com/slackapi/slack-cli/internal/hooks"
	"github.com/slackapi/slack-cli/internal/prompts"
	"github.com/slackapi/slack-cli/internal/shared"
	"github.com/slackapi/slack-cli/internal/shared/types"
<<<<<<< HEAD
	"github.com/slackapi/slack-cli/internal/slackcontext"
	"github.com/slackapi/slack-cli/test/testutil"
	"github.com/stretchr/testify/assert"
=======
	"github.com/slackapi/slack-cli/internal/slacktrace"
>>>>>>> b76e9333
	"github.com/stretchr/testify/mock"
	"github.com/stretchr/testify/require"
)

func TestCollaboratorsCommand(t *testing.T) {
	tests := map[string]struct {
		app             types.App
		collaborators   []types.SlackUser
		expectedOutputs []string
	}{
		"lists no collaborators if none exist": {
			app: types.App{
				AppID: "A001",
			},
			collaborators: []types.SlackUser{},
			expectedOutputs: []string{
				" 0 collaborators", // Include space to not match "10 collaborators"
			},
		},
		"lists the collaborator if one exists": {
			app: types.App{
				AppID: "A002",
			},
			collaborators: []types.SlackUser{
				{
					ID:             "USLACKBOT",
					UserName:       "slackbot",
					Email:          "bots@slack.com",
					PermissionType: types.OWNER,
				},
			},
			expectedOutputs: []string{
				"1 collaborator",
				// User info: slackbot
				"USLACKBOT",
				"slackbot",
				"bots@slack.com",
				string(types.OWNER),
			},
		},
		"lists all collaborators if many exist": {
			app: types.App{
				AppID: "A002",
			},
			collaborators: []types.SlackUser{
				{
					ID:             "USLACKBOT",
					UserName:       "slackbot",
					Email:          "bots@slack.com",
					PermissionType: types.OWNER,
				},
				{
					ID:             "U00READER",
					UserName:       "bookworm",
					Email:          "reader@slack.com",
					PermissionType: types.READER,
				},
			},
			expectedOutputs: []string{
				"2 collaborators",
				// User info: slackbot
				"USLACKBOT",
				"slackbot",
				"bots@slack.com",
				string(types.OWNER),
				// User info: bookworm
				"U00READER",
				"bookworm",
				"reader@slack.com",
				string(types.READER),
			},
		},
	}

<<<<<<< HEAD
	// Check result
	clientsMock.ApiInterface.AssertCalled(t, "ListCollaborators", mock.Anything, mock.Anything, mock.Anything, mock.Anything)
}

func TestCollaboratorsCommand_PrintSuccess(t *testing.T) {
	// Setup
	ctx := slackcontext.MockContext(t.Context())
	clientsMock := shared.NewClientsMock()
	clients := shared.NewClientFactory(clientsMock.MockClientFactory())

	// Execute tests
	t.Run("Username will be used if present", func(t *testing.T) {
		user := types.SlackUser{Email: "joe.smith@company.com", ID: "U1234", PermissionType: types.OWNER}
		printSuccess(ctx, clients.IO, user, "added")
		assert.Contains(t, clientsMock.GetStdoutOutput(), "joe.smith@company.com successfully added as an owner collaborator on this app")
	})

	t.Run("User has no email set; fall back on user ID", func(t *testing.T) {
		user := types.SlackUser{ID: "U1234", PermissionType: types.OWNER}
		printSuccess(ctx, clients.IO, user, "removed")
		assert.Contains(t, clientsMock.GetStdoutOutput(), "\nU1234 successfully removed as an owner collaborator on this app\n\n")
	})

	t.Run("Reader-type collaborator", func(t *testing.T) {
		user := types.SlackUser{Email: "joe.smith@company.com", ID: "U1234", PermissionType: types.READER}
		printSuccess(ctx, clients.IO, user, "updated")
		assert.Contains(t, clientsMock.GetStdoutOutput(), "\njoe.smith@company.com successfully updated as a reader collaborator on this app\n\n")
	})

=======
	for name, tt := range tests {
		t.Run(name, func(t *testing.T) {
			appSelectMock := prompts.NewAppSelectMock()
			teamAppSelectPromptFunc = appSelectMock.TeamAppSelectPrompt
			appSelectMock.On("TeamAppSelectPrompt").Return(prompts.SelectedApp{App: tt.app, Auth: types.SlackAuth{}}, nil)
			clientsMock := shared.NewClientsMock()
			clientsMock.AddDefaultMocks()
			clientsMock.ApiInterface.On("ListCollaborators", mock.Anything, mock.Anything, mock.Anything).
				Return(tt.collaborators, nil)
			clients := shared.NewClientFactory(clientsMock.MockClientFactory(), func(clients *shared.ClientFactory) {
				clients.SDKConfig = hooks.NewSDKConfigMock()
			})

			err := NewCommand(clients).Execute()
			require.NoError(t, err)
			clientsMock.ApiInterface.AssertCalled(t, "ListCollaborators", mock.Anything, mock.Anything, tt.app.AppID)
			clientsMock.IO.AssertCalled(t, "PrintTrace", mock.Anything, slacktrace.CollaboratorListSuccess, mock.Anything)
			clientsMock.IO.AssertCalled(t, "PrintTrace", mock.Anything, slacktrace.CollaboratorListCount, []string{
				fmt.Sprintf("%d", len(tt.collaborators)),
			})
			for _, collaborator := range tt.collaborators {
				clientsMock.IO.AssertCalled(t, "PrintTrace", mock.Anything, slacktrace.CollaboratorListCollaborator, []string{
					collaborator.ID,
					collaborator.UserName,
					collaborator.Email,
					string(collaborator.PermissionType),
				})
			}
			output := clientsMock.GetCombinedOutput()
			for _, expectedOutput := range tt.expectedOutputs {
				require.Contains(t, output, expectedOutput)
			}
		})
	}
>>>>>>> b76e9333
}<|MERGE_RESOLUTION|>--- conflicted
+++ resolved
@@ -15,23 +15,14 @@
 package collaborators
 
 import (
-<<<<<<< HEAD
-=======
 	"fmt"
->>>>>>> b76e9333
 	"testing"
 
 	"github.com/slackapi/slack-cli/internal/hooks"
 	"github.com/slackapi/slack-cli/internal/prompts"
 	"github.com/slackapi/slack-cli/internal/shared"
 	"github.com/slackapi/slack-cli/internal/shared/types"
-<<<<<<< HEAD
-	"github.com/slackapi/slack-cli/internal/slackcontext"
-	"github.com/slackapi/slack-cli/test/testutil"
-	"github.com/stretchr/testify/assert"
-=======
 	"github.com/slackapi/slack-cli/internal/slacktrace"
->>>>>>> b76e9333
 	"github.com/stretchr/testify/mock"
 	"github.com/stretchr/testify/require"
 )
@@ -106,37 +97,6 @@
 		},
 	}
 
-<<<<<<< HEAD
-	// Check result
-	clientsMock.ApiInterface.AssertCalled(t, "ListCollaborators", mock.Anything, mock.Anything, mock.Anything, mock.Anything)
-}
-
-func TestCollaboratorsCommand_PrintSuccess(t *testing.T) {
-	// Setup
-	ctx := slackcontext.MockContext(t.Context())
-	clientsMock := shared.NewClientsMock()
-	clients := shared.NewClientFactory(clientsMock.MockClientFactory())
-
-	// Execute tests
-	t.Run("Username will be used if present", func(t *testing.T) {
-		user := types.SlackUser{Email: "joe.smith@company.com", ID: "U1234", PermissionType: types.OWNER}
-		printSuccess(ctx, clients.IO, user, "added")
-		assert.Contains(t, clientsMock.GetStdoutOutput(), "joe.smith@company.com successfully added as an owner collaborator on this app")
-	})
-
-	t.Run("User has no email set; fall back on user ID", func(t *testing.T) {
-		user := types.SlackUser{ID: "U1234", PermissionType: types.OWNER}
-		printSuccess(ctx, clients.IO, user, "removed")
-		assert.Contains(t, clientsMock.GetStdoutOutput(), "\nU1234 successfully removed as an owner collaborator on this app\n\n")
-	})
-
-	t.Run("Reader-type collaborator", func(t *testing.T) {
-		user := types.SlackUser{Email: "joe.smith@company.com", ID: "U1234", PermissionType: types.READER}
-		printSuccess(ctx, clients.IO, user, "updated")
-		assert.Contains(t, clientsMock.GetStdoutOutput(), "\njoe.smith@company.com successfully updated as a reader collaborator on this app\n\n")
-	})
-
-=======
 	for name, tt := range tests {
 		t.Run(name, func(t *testing.T) {
 			appSelectMock := prompts.NewAppSelectMock()
@@ -171,5 +131,4 @@
 			}
 		})
 	}
->>>>>>> b76e9333
 }